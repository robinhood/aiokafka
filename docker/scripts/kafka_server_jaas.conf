KafkaServer {
    org.apache.kafka.common.security.plain.PlainLoginModule required
    username="admin"
    password="admin"
    user_admin="admin"
    user_test="test"
    user_test2="test2";

    com.sun.security.auth.module.Krb5LoginModule required
    useKeyTab=true
    storeKey=true
    keyTab="/server.keytab"
    principal="kafka/localhost@AIOLIBS";
<<<<<<< HEAD
=======

    org.apache.kafka.common.security.scram.ScramLoginModule required
    username="test"
    password="test";
>>>>>>> 84e2a981
};<|MERGE_RESOLUTION|>--- conflicted
+++ resolved
@@ -11,11 +11,8 @@
     storeKey=true
     keyTab="/server.keytab"
     principal="kafka/localhost@AIOLIBS";
-<<<<<<< HEAD
-=======
 
     org.apache.kafka.common.security.scram.ScramLoginModule required
     username="test"
     password="test";
->>>>>>> 84e2a981
 };