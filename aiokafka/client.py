import asyncio
import logging
import random

<<<<<<< HEAD
from rhkafka.conn import collect_hosts
from rhkafka.protocol.metadata import MetadataRequest
from rhkafka.protocol.commit import OffsetFetchRequest
=======
from kafka.conn import collect_hosts
from kafka.protocol.metadata import MetadataRequest
from kafka.protocol.commit import OffsetFetchRequest
from kafka.protocol.fetch import FetchRequest
>>>>>>> 6e17e50a

import aiokafka.errors as Errors
from aiokafka import __version__
from aiokafka.conn import create_conn, CloseReason
from aiokafka.cluster import ClusterMetadata
from aiokafka.protocol.coordination import FindCoordinatorRequest
from aiokafka.protocol.produce import ProduceRequest
from aiokafka.errors import (
    KafkaError,
    ConnectionError,
    NodeNotReadyError,
    RequestTimedOutError,
    UnknownTopicOrPartitionError,
    UnrecognizedBrokerVersion,
    StaleMetadata)
from aiokafka.util import ensure_future, create_future, parse_kafka_version


__all__ = ['AIOKafkaClient']


log = logging.getLogger('aiokafka')


class ConnectionGroup:

    DEFAULT = 0
    COORDINATION = 1


class CoordinationType:

    GROUP = 0
    TRANSACTION = 1


class AIOKafkaClient:
    """Initialize an asynchronous kafka client

    Keyword Arguments:
        bootstrap_servers: 'host[:port]' string (or list of 'host[:port]'
            strings) that the consumer should contact to bootstrap initial
            cluster metadata. This does not have to be the full node list.
            It just needs to have at least one broker that will respond to
            Metadata API Request. Default port is 9092. If no servers are
            specified, will default to localhost:9092.
        client_id (str): a name for this client. This string is passed in
            each request to servers and can be used to identify specific
            server-side log entries that correspond to this client. Also
            submitted to GroupCoordinator for logging with respect to
            consumer group administration. Default: 'aiokafka-{ver}'
        request_timeout_ms (int): Client request timeout in milliseconds.
            Default: 40000.
        metadata_max_age_ms (int): The period of time in milliseconds after
            which we force a refresh of metadata even if we haven't seen
            any partition leadership changes to proactively discover any
            new brokers or partitions. Default: 300000
        retry_backoff_ms (int): Milliseconds to backoff when retrying on
            errors. Default: 100.
        api_version (str): specify which kafka API version to use.
            AIOKafka supports Kafka API versions >=0.9 only.
            If set to 'auto', will attempt to infer the broker version by
            probing various APIs. Default: auto
        security_protocol (str): Protocol used to communicate with brokers.
            Valid values are: PLAINTEXT, SSL. Default: PLAINTEXT.
        ssl_context (ssl.SSLContext): pre-configured SSLContext for wrapping
            socket connections. For more information see :ref:`ssl_auth`.
            Default: None.
        connections_max_idle_ms (int): Close idle connections after the number
            of milliseconds specified by this config. Specifying `None` will
            disable idle checks. Default: 540000 (9hours).
    """

    _closed = False

    def __init__(self, *, loop, bootstrap_servers='localhost',
                 client_id='aiokafka-' + __version__,
                 metadata_max_age_ms=300000,
                 request_timeout_ms=40000,
                 retry_backoff_ms=100,
                 ssl_context=None,
                 security_protocol='PLAINTEXT',
                 api_version='auto',
                 connections_max_idle_ms=540000,
                 sasl_mechanism="PLAIN",
                 sasl_plain_username=None,
                 sasl_plain_password=None):
        if security_protocol not in (
                'SSL', 'PLAINTEXT', 'SASL_PLAINTEXT', 'SASL_SSL'):
            raise ValueError("`security_protocol` should be SSL or PLAINTEXT")
        if security_protocol in ["SSL", "SASL_SSL"] and ssl_context is None:
            raise ValueError(
                "`ssl_context` is mandatory if security_protocol=='SSL'")
        if security_protocol in ["SASL_SSL", "SASL_PLAINTEXT"]:
            if sasl_mechanism != "PLAIN":
                raise ValueError(
                    "only `PLAIN` sasl_mechanism is supported at the moment")
            elif sasl_plain_username is None or sasl_plain_password is None:
                raise ValueError(
                    "sasl_plain_username and sasl_plain_password required for "
                    "PLAIN sasl")

        self._bootstrap_servers = bootstrap_servers
        self._client_id = client_id
        self._metadata_max_age_ms = metadata_max_age_ms
        self._request_timeout_ms = request_timeout_ms
        if api_version != "auto":
            api_version = parse_kafka_version(api_version)
        self._api_version = api_version
        self._security_protocol = security_protocol
        self._ssl_context = ssl_context
        self._retry_backoff = retry_backoff_ms / 1000
        self._connections_max_idle_ms = connections_max_idle_ms
        self._sasl_mechanism = sasl_mechanism
        self._sasl_plain_username = sasl_plain_username
        self._sasl_plain_password = sasl_plain_password

        self.cluster = ClusterMetadata(metadata_max_age_ms=metadata_max_age_ms)

        self._topics = set()  # empty set will fetch all topic metadata
        self._conns = {}
        self._loop = loop
        self._sync_task = None

        self._md_update_fut = None
        self._md_update_waiter = create_future(loop=self._loop)
        self._get_conn_lock = asyncio.Lock(loop=loop)

    def __repr__(self):
        return '<AIOKafkaClient client_id=%s>' % self._client_id

    @property
    def api_version(self):
        if type(self._api_version) is tuple:
            return self._api_version
        # unknown api version, return minimal supported version
        return (0, 9, 0)

    @property
    def hosts(self):
        return collect_hosts(self._bootstrap_servers)

    @asyncio.coroutine
    def close(self):
        if self._sync_task:
            self._sync_task.cancel()
            try:
                yield from self._sync_task
            except asyncio.CancelledError:
                pass
            self._sync_task = None
        # Be careful to wait for graceful closure of all connections, so we
        # process all pending buffers.
        futs = []
        for conn in self._conns.values():
            futs.append(conn.close(reason=CloseReason.SHUTDOWN))
        if futs:
            yield from asyncio.gather(*futs, loop=self._loop)

    def set_close(self):
        self._closed = True

    @asyncio.coroutine
    def bootstrap(self):
        """Try to to bootstrap initial cluster metadata"""
<<<<<<< HEAD
        # using request v0 for bootstap (bcs api version is not detected yet)
        metadata_request = MetadataRequest[0]([])
        while not self._closed:
            for host, port, _ in self.hosts:
                log.debug("Attempting to bootstrap via node at %s:%s", host, port)
=======
        # using request v0 for bootstap if not sure v1 is available
        if self.api_version == "auto" or self.api_version < (0, 10):
            metadata_request = MetadataRequest[0]([])
        else:
            metadata_request = MetadataRequest[1]([])

        for host, port, _ in self.hosts:
            log.debug("Attempting to bootstrap via node at %s:%s", host, port)

            try:
                bootstrap_conn = yield from create_conn(
                    host, port, loop=self._loop, client_id=self._client_id,
                    request_timeout_ms=self._request_timeout_ms,
                    ssl_context=self._ssl_context,
                    security_protocol=self._security_protocol,
                    max_idle_ms=self._connections_max_idle_ms,
                    sasl_mechanism=self._sasl_mechanism,
                    sasl_plain_username=self._sasl_plain_username,
                    sasl_plain_password=self._sasl_plain_password)
            except (OSError, asyncio.TimeoutError) as err:
                log.error('Unable connect to "%s:%s": %s', host, port, err)
                continue

            try:
                metadata = yield from bootstrap_conn.send(metadata_request)
            except KafkaError as err:
                log.warning('Unable to request metadata from "%s:%s": %s',
                            host, port, err)
                bootstrap_conn.close()
                continue
>>>>>>> 6e17e50a

                try:
                    bootstrap_conn = yield from create_conn(
                        host, port, loop=self._loop, client_id=self._client_id,
                        request_timeout_ms=self._request_timeout_ms,
                        ssl_context=self._ssl_context,
                        security_protocol=self._security_protocol,
                        max_idle_ms=self._connections_max_idle_ms)
                except (OSError, asyncio.TimeoutError) as err:
                    log.error('Unable connect to "%s:%s": %s', host, port, err)
                    continue

                try:
                    metadata = yield from bootstrap_conn.send(metadata_request)
                except KafkaError as err:
                    log.warning('Unable to request metadata from "%s:%s": %s',
                                host, port, err)
                    bootstrap_conn.close()
                    continue

                self.cluster.update_metadata(metadata)

                # A cluster with no topics can return no broker metadata...
                # In that case, we should keep the bootstrap connection till
                # we get a normal cluster layout.
                if not len(self.cluster.brokers()):
                    bootstrap_id = ('bootstrap', ConnectionGroup.DEFAULT)
                    self._conns[bootstrap_id] = bootstrap_conn
                else:
                    bootstrap_conn.close()

                log.debug('Received cluster metadata: %s', self.cluster)
                # detect api version if need
                if self._api_version == 'auto':
                    self._api_version = yield from self.check_version()

                if self._sync_task is None:
                    # starting metadata synchronizer task
                    self._sync_task = ensure_future(
                        self._md_synchronizer(), loop=self._loop)
                    return
            else:
                raise ConnectionError(
                    'Unable to bootstrap from {}'.format(self.hosts))


    @asyncio.coroutine
    def _md_synchronizer(self):
        """routine (async task) for synchronize cluster metadata every
        `metadata_max_age_ms` milliseconds"""
        while True:
            yield from asyncio.wait(
                [self._md_update_waiter],
                timeout=self._metadata_max_age_ms / 1000,
                loop=self._loop)

            topics = self._topics
            if self._md_update_fut is None:
                self._md_update_fut = create_future(loop=self._loop)
            ret = yield from self._metadata_update(self.cluster, topics)
            # If list of topics changed during metadata update we must update
            # it again right away.
            if topics != self._topics:
                continue
            # Earlier this waiter was set before sending metadata_request,
            # but that was to avoid topic list changes being unnoticed, which
            # is handled explicitly now.
            self._md_update_waiter = create_future(loop=self._loop)

            self._md_update_fut.set_result(ret)
            self._md_update_fut = None

    def get_random_node(self):
        """choice random node from known cluster brokers

        Returns:
            nodeId - identifier of broker
        """
        nodeids = [b.nodeId for b in self.cluster.brokers()]
        if not nodeids:
            return None
        return random.choice(nodeids)

    @asyncio.coroutine
    def _metadata_update(self, cluster_metadata, topics):
        assert isinstance(cluster_metadata, ClusterMetadata)
        topics = list(topics)
        version_id = 0 if self.api_version < (0, 10) else 1
        if version_id == 1 and not topics:
            topics = None
        metadata_request = MetadataRequest[version_id](topics)
        nodeids = [b.nodeId for b in self.cluster.brokers()]
        bootstrap_id = ('bootstrap', ConnectionGroup.DEFAULT)
        if bootstrap_id in self._conns:
            nodeids.append('bootstrap')
        random.shuffle(nodeids)
        for node_id in nodeids:
            conn = yield from self._get_conn(node_id)

            if conn is None:
                continue
            log.debug("Sending metadata request %s to node %s",
                      metadata_request, node_id)

            try:
                metadata = yield from conn.send(metadata_request)
            except KafkaError as err:
                log.error(
                    'Unable to request metadata from node with id %s: %s',
                    node_id, err)
                continue

            # don't update the cluster if there are no valid nodes...the topic
            # we want may still be in the process of being created which means
            # we will get errors and no nodes until it exists
            if not metadata.brokers:
                return False

            cluster_metadata.update_metadata(metadata)

            # We only keep bootstrap connection to update metadata until
            # proper cluster layout is available.
            if bootstrap_id in self._conns and len(self.cluster.brokers()):
                conn = self._conns.pop(bootstrap_id)
                conn.close()

            break
        else:
            log.error('Unable to update metadata from %s', nodeids)
            cluster_metadata.failed_update(None)
            return False
        return True

    def force_metadata_update(self):
        """Update cluster metadata

        Returns:
            True/False - metadata updated or not
        """
        if self._md_update_fut is None:
            # Wake up the `_md_synchronizer` task
            if not self._md_update_waiter.done():
                self._md_update_waiter.set_result(None)
            self._md_update_fut = create_future(loop=self._loop)
        # Metadata will be updated in the background by syncronizer
        return asyncio.shield(self._md_update_fut, loop=self._loop)

    @asyncio.coroutine
    def fetch_all_metadata(self):
        cluster_md = ClusterMetadata(
            metadata_max_age_ms=self._metadata_max_age_ms)
        updated = yield from self._metadata_update(cluster_md, [])
        if not updated:
            raise KafkaError(
                'Unable to get cluster metadata over all known brokers')
        return cluster_md

    def add_topic(self, topic):
        """Add a topic to the list of topics tracked via metadata.

        Arguments:
            topic (str): topic to track
        """
        if topic in self._topics:
            res = create_future(loop=self._loop)
            res.set_result(True)
        else:
            res = self.force_metadata_update()
        self._topics.add(topic)
        return res

    def set_topics(self, topics):
        """Set specific topics to track for metadata.

        Arguments:
            topics (list of str): topics to track
        """
        assert not isinstance(topics, str)
        if not topics or set(topics).difference(self._topics):
            res = self.force_metadata_update()
        else:
            res = create_future(loop=self._loop)
            res.set_result(True)
        self._topics = set(topics)
        return res

    def _on_connection_closed(self, conn, reason):
        """ Callback called when connection is closed
        """
        # Connection failures imply that our metadata is stale, so let's
        # refresh
        if reason == CloseReason.CONNECTION_BROKEN or \
                reason == CloseReason.CONNECTION_TIMEOUT:
            self.force_metadata_update()

    @asyncio.coroutine
    def _get_conn(self, node_id, *, group=ConnectionGroup.DEFAULT,
                  no_hint=False):
        "Get or create a connection to a broker using host and port"
        conn_id = (node_id, group)
        if conn_id in self._conns:
            conn = self._conns[conn_id]
            if not conn.connected():
                del self._conns[conn_id]
            else:
                return conn

        try:
            if group == ConnectionGroup.DEFAULT:
                broker = self.cluster.broker_metadata(node_id)
                # XXX: earlier we only did an assert here, but it seems it's
                # possible to get a leader that is for some reason not in
                # metadata.
                # I think requerying metadata should solve this problem
                if broker is None:
                    raise StaleMetadata(
                        'Broker id %s not in current metadata' % node_id)
            else:
                broker = self.cluster.coordinator_metadata(node_id)
                assert broker is not None

            log.debug("Initiating connection to node %s at %s:%s",
                      node_id, broker.host, broker.port)

            with (yield from self._get_conn_lock):
                if conn_id in self._conns:
                    return self._conns[conn_id]

                version_hint = self._api_version
                if version_hint == "auto" or no_hint:
                    version_hint = None

                self._conns[conn_id] = yield from create_conn(
                    broker.host, broker.port, loop=self._loop,
                    client_id=self._client_id,
                    request_timeout_ms=self._request_timeout_ms,
                    ssl_context=self._ssl_context,
                    security_protocol=self._security_protocol,
                    on_close=self._on_connection_closed,
                    max_idle_ms=self._connections_max_idle_ms,
                    sasl_mechanism=self._sasl_mechanism,
                    sasl_plain_username=self._sasl_plain_username,
                    sasl_plain_password=self._sasl_plain_password,
                    version_hint=version_hint
                )
        except (OSError, asyncio.TimeoutError) as err:
            log.error('Unable connect to node with id %s: %s', node_id, err)
            if group == ConnectionGroup.DEFAULT:
                # Connection failures imply that our metadata is stale, so
                # let's refresh
                self.force_metadata_update()
            return None
        else:
            return self._conns[conn_id]

    @asyncio.coroutine
    def ready(self, node_id, *, group=ConnectionGroup.DEFAULT):
        conn = yield from self._get_conn(node_id, group=group)
        if conn is None:
            return False
        return True

    @asyncio.coroutine
    def send(self, node_id, request, *, group=ConnectionGroup.DEFAULT):
        """Send a request to a specific node.

        Arguments:
            node_id (int): destination node
            request (Struct): request object (not-encoded)

        Raises:
            kafka.common.RequestTimedOutError
            kafka.common.NodeNotReadyError
            kafka.common.ConnectionError
            kafka.common.CorrelationIdError

        Returns:
            Future: resolves to Response struct
        """
        if not (yield from self.ready(node_id, group=group)):
            raise NodeNotReadyError(
                "Attempt to send a request to node"
                " which is not ready (node id {}).".format(node_id))

        # Every request gets a response, except one special case:
        expect_response = True
        if isinstance(request, tuple(ProduceRequest)) and \
                request.required_acks == 0:
            expect_response = False

        future = self._conns[(node_id, group)].send(
            request, expect_response=expect_response)
        try:
            result = yield from future
        except asyncio.TimeoutError:
            # close connection so it is renewed in next request
            self._conns[(node_id, group)].close(
                reason=CloseReason.CONNECTION_TIMEOUT)
            raise RequestTimedOutError()
        else:
            return result

    @asyncio.coroutine
    def check_version(self, node_id=None):
        """Attempt to guess the broker version"""
        if node_id is None:
            default_group_conns = [
                n_id for (n_id, group) in self._conns.keys()
                if group == ConnectionGroup.DEFAULT
            ]
            if default_group_conns:
                node_id = default_group_conns[0]
            else:
                assert self.cluster.brokers(), 'no brokers in metadata'
                node_id = list(self.cluster.brokers())[0].nodeId

        from rhkafka.protocol.admin import (
            ListGroupsRequest_v0, ApiVersionRequest_v0)
        from rhkafka.protocol.commit import (
            OffsetFetchRequest_v0, GroupCoordinatorRequest_v0)
        from rhkafka.protocol.metadata import MetadataRequest_v0
        test_cases = [
            ((0, 10), ApiVersionRequest_v0()),
            ((0, 9), ListGroupsRequest_v0()),
            ((0, 8, 2), GroupCoordinatorRequest_v0('aiokafka-default-group')),
            ((0, 8, 1), OffsetFetchRequest_v0('aiokafka-default-group', [])),
            ((0, 8, 0), MetadataRequest_v0([])),
        ]

        # kafka kills the connection when it doesnt recognize an API request
        # so we can send a test request and then follow immediately with a
        # vanilla MetadataRequest. If the server did not recognize the first
        # request, both will be failed with a ConnectionError that wraps
        # socket.error (32, 54, or 104)
        conn = yield from self._get_conn(node_id, no_hint=True)
        if conn is None:
            raise ConnectionError(
                "No connection to node with id {}".format(node_id))
        for version, request in test_cases:
            try:
                if not conn.connected():
                    yield from conn.connect()
                assert conn, 'no connection to node with id {}'.format(node_id)
                # request can be ignored by Kafka broker,
                # so we send metadata request and wait response
                task = self._loop.create_task(conn.send(request))
                yield from asyncio.wait([task], timeout=0.1, loop=self._loop)
                try:
                    yield from conn.send(MetadataRequest_v0([]))
                except KafkaError:
                    # metadata request can be cancelled in case
                    # of invalid correlationIds order
                    pass
                response = yield from task
            except KafkaError:
                continue
            else:
                # To avoid having a connection in undefined state
                if node_id != "bootstrap" and conn.connected():
                    conn.close()
                if isinstance(request, ApiVersionRequest_v0):
                    # Starting from 0.10 kafka broker we determine version
                    # by looking at ApiVersionResponse
                    version = self._check_api_version_response(response)
                return version

        raise UnrecognizedBrokerVersion()

    def _check_api_version_response(self, response):
        # The logic here is to check the list of supported request versions
        # in descending order. As soon as we find one that works, return it
        test_cases = [
            # format (<broker verion>, <needed struct>)
            ((2, 1, 0), MetadataRequest[0].API_KEY, 7),
            ((1, 1, 0), FetchRequest[0].API_KEY, 7),
            ((1, 0, 0), MetadataRequest[0].API_KEY, 5),
            ((0, 11, 0), MetadataRequest[0].API_KEY, 4),
            ((0, 10, 2), OffsetFetchRequest[0].API_KEY, 2),
            ((0, 10, 1), MetadataRequest[0].API_KEY, 2),
        ]

        error_type = Errors.for_code(response.error_code)
        assert error_type is Errors.NoError, "API version check failed"
        max_versions = dict([
            (api_key, max_version)
            for api_key, _, max_version in response.api_versions
        ])
        # Get the best match of test cases
        for broker_version, api_key, version in test_cases:
            if max_versions.get(api_key, -1) >= version:
                return broker_version

        # We know that ApiVersionResponse is only supported in 0.10+
        # so if all else fails, choose that
        return (0, 10, 0)

    @asyncio.coroutine
    def _wait_on_metadata(self, topic):
        """
        Wait for cluster metadata including partitions for the given topic to
        be available.

        Arguments:
            topic (str): topic we want metadata for

        Returns:
            set: partition ids for the topic

        Raises:
            UnknownTopicOrPartitionError: if no topic or partitions found
                in cluster metadata
        """
        if topic in self.cluster.topics():
            return self.cluster.partitions_for_topic(topic)

        # add topic to metadata topic list if it is not there already.
        self.add_topic(topic)

        t0 = self._loop.time()
        while True:
            yield from self.force_metadata_update()
            if topic in self.cluster.topics():
                break
            if (self._loop.time() - t0) > (self._request_timeout_ms / 1000):
                raise UnknownTopicOrPartitionError()
            if topic in self.cluster.unauthorized_topics:
                raise Errors.TopicAuthorizationFailedError(topic)
            yield from asyncio.sleep(self._retry_backoff, loop=self._loop)

        return self.cluster.partitions_for_topic(topic)

    @asyncio.coroutine
    def _maybe_wait_metadata(self):
        if self._md_update_fut is not None:
            yield from asyncio.shield(
                self._md_update_fut, loop=self._loop)

    @asyncio.coroutine
    def coordinator_lookup(self, coordinator_type, coordinator_key):
        """ Lookup which node in the cluster is the coordinator for a certain
        role (Transaction coordinator or Group coordinator atm.)
        NOTE: Client keeps track of all coordination nodes separately, as they
        all have different sockets and ids.
        """

        node_id = self.get_random_node()
        assert node_id is not None, "Did we not perform bootstrap?"

        log.debug(
            "Sending FindCoordinator request for key %s to broker %s",
            coordinator_key, node_id)

        if self.api_version > (0, 11):
            request = FindCoordinatorRequest[1](
                coordinator_key, coordinator_type)
        else:
            # Group coordination only
            assert coordinator_type == CoordinationType.GROUP, \
                "No transactions for older brokers"
            request = FindCoordinatorRequest[0](coordinator_key)

        resp = yield from self.send(node_id, request)
        log.debug("Received group coordinator response %s", resp)
        error_type = Errors.for_code(resp.error_code)
        if error_type is not Errors.NoError:
            err = error_type()
            raise err
        self.cluster.add_coordinator(
            resp.coordinator_id, resp.host, resp.port, rack=None,
            purpose=(coordinator_type, coordinator_key))
        return resp.coordinator_id<|MERGE_RESOLUTION|>--- conflicted
+++ resolved
@@ -2,16 +2,10 @@
 import logging
 import random
 
-<<<<<<< HEAD
 from rhkafka.conn import collect_hosts
 from rhkafka.protocol.metadata import MetadataRequest
 from rhkafka.protocol.commit import OffsetFetchRequest
-=======
-from kafka.conn import collect_hosts
-from kafka.protocol.metadata import MetadataRequest
-from kafka.protocol.commit import OffsetFetchRequest
-from kafka.protocol.fetch import FetchRequest
->>>>>>> 6e17e50a
+from rhkafka.protocol.fetch import FetchRequest
 
 import aiokafka.errors as Errors
 from aiokafka import __version__
@@ -177,13 +171,6 @@
     @asyncio.coroutine
     def bootstrap(self):
         """Try to to bootstrap initial cluster metadata"""
-<<<<<<< HEAD
-        # using request v0 for bootstap (bcs api version is not detected yet)
-        metadata_request = MetadataRequest[0]([])
-        while not self._closed:
-            for host, port, _ in self.hosts:
-                log.debug("Attempting to bootstrap via node at %s:%s", host, port)
-=======
         # using request v0 for bootstap if not sure v1 is available
         if self.api_version == "auto" or self.api_version < (0, 10):
             metadata_request = MetadataRequest[0]([])
@@ -214,7 +201,6 @@
                             host, port, err)
                 bootstrap_conn.close()
                 continue
->>>>>>> 6e17e50a
 
                 try:
                     bootstrap_conn = yield from create_conn(
