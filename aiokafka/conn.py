--- conflicted
+++ resolved
@@ -22,11 +22,8 @@
 import aiokafka.errors as Errors
 from aiokafka.util import ensure_future, create_future, PY_36
 
-<<<<<<< HEAD
-=======
 from aiokafka.abc import AbstractTokenProvider
 
->>>>>>> 84e2a981
 try:
     import gssapi
 except ImportError:
@@ -80,10 +77,7 @@
     sasl_plain_password=None,
     sasl_kerberos_service_name='kafka',
     sasl_kerberos_domain_name=None,
-<<<<<<< HEAD
-=======
     sasl_oauth_token_provider=None,
->>>>>>> 84e2a981
     version_hint=None
 ):
     if loop is None:
@@ -99,10 +93,7 @@
         sasl_plain_password=sasl_plain_password,
         sasl_kerberos_service_name=sasl_kerberos_service_name,
         sasl_kerberos_domain_name=sasl_kerberos_domain_name,
-<<<<<<< HEAD
-=======
         sasl_oauth_token_provider=sasl_oauth_token_provider,
->>>>>>> 84e2a981
         version_hint=version_hint)
     await conn.connect()
     return conn
@@ -135,16 +126,11 @@
                  sasl_plain_password=None, sasl_plain_username=None,
                  sasl_kerberos_service_name='kafka',
                  sasl_kerberos_domain_name=None,
-<<<<<<< HEAD
-=======
                  sasl_oauth_token_provider=None,
->>>>>>> 84e2a981
                  version_hint=None):
         if sasl_mechanism == "GSSAPI":
             assert gssapi is not None, "gssapi library required"
 
-<<<<<<< HEAD
-=======
         if sasl_mechanism == "OAUTHBEARER":
             if sasl_oauth_token_provider is None or \
                     not isinstance(
@@ -157,7 +143,6 @@
                 'sasl_oauth_token_provider must implement method #token()'
                 )
 
->>>>>>> 84e2a981
         self._loop = loop
         self._host = host
         self._port = port
@@ -171,10 +156,7 @@
         self._sasl_plain_password = sasl_plain_password
         self._sasl_kerberos_service_name = sasl_kerberos_service_name
         self._sasl_kerberos_domain_name = sasl_kerberos_domain_name
-<<<<<<< HEAD
-=======
         self._sasl_oauth_token_provider = sasl_oauth_token_provider
->>>>>>> 84e2a981
 
         # Version hint is the version determined by initial client bootstrap
         self._version_hint = version_hint
@@ -197,11 +179,7 @@
         if loop.get_debug():
             self._source_traceback = traceback.extract_stack(sys._getframe(1))
 
-<<<<<<< HEAD
-    # Warn and try to close. We can close synchroniously, so will attempt
-=======
     # Warn and try to close. We can close synchronously, so will attempt
->>>>>>> 84e2a981
     # that
     def __del__(self, _warnings=warnings):
         if self.connected():
@@ -301,13 +279,9 @@
                 self.close(reason=CloseReason.AUTH_FAILURE, exc=exc)
                 raise exc
 
-<<<<<<< HEAD
-        assert self._sasl_mechanism in ('PLAIN', 'GSSAPI')
-=======
         assert self._sasl_mechanism in (
             'PLAIN', 'GSSAPI', 'SCRAM-SHA-256', 'SCRAM-SHA-512', 'OAUTHBEARER'
         )
->>>>>>> 84e2a981
         if self._security_protocol == 'SASL_PLAINTEXT' and \
            self._sasl_mechanism == 'PLAIN':
             self.log.warning(
@@ -315,13 +289,10 @@
 
         if self._sasl_mechanism == 'GSSAPI':
             authenticator = self.authenticator_gssapi()
-<<<<<<< HEAD
-=======
         elif self._sasl_mechanism.startswith('SCRAM-SHA-'):
             authenticator = self.authenticator_scram()
         elif self._sasl_mechanism == 'OAUTHBEARER':
             authenticator = self.authenticator_oauth()
->>>>>>> 84e2a981
         else:
             authenticator = self.authenticator_plain()
 
@@ -361,13 +332,10 @@
             self.log.info(
                 'Authenticated as %s via GSSAPI',
                 self.sasl_principal)
-<<<<<<< HEAD
-=======
         elif self._sasl_mechanism == 'OAUTHBEARER':
             self.log.info(
                 'Authenticated via OAUTHBEARER'
             )
->>>>>>> 84e2a981
         else:
             self.log.info('Authenticated as %s via PLAIN',
                           self._sasl_plain_username)
@@ -383,8 +351,6 @@
             loop=self._loop,
             principal=self.sasl_principal)
 
-<<<<<<< HEAD
-=======
     def authenticator_scram(self):
         return ScramAuthenticator(
             loop=self._loop,
@@ -396,7 +362,6 @@
         return OAuthAuthenticator(
             sasl_oauth_token_provider=self._sasl_oauth_token_provider)
 
->>>>>>> 84e2a981
     @property
     def sasl_principal(self):
         service = self._sasl_kerberos_service_name
@@ -670,9 +635,6 @@
         msg = qop + msg[1:]
         msg = client_ctx.wrap(msg + self._principal.encode(), False).message
 
-<<<<<<< HEAD
-        yield (msg, False)
-=======
         yield (msg, False)
 
 
@@ -795,5 +757,4 @@
                     ["{}={}".format(k, v) for k, v in extensions.items()])
                 return "\x01" + msg
 
-        return ""
->>>>>>> 84e2a981
+        return ""