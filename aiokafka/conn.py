import asyncio
import collections
import functools
import logging
import struct
import sys
import traceback
import warnings
import weakref

<<<<<<< HEAD
from rhkafka.protocol.api import RequestHeader
from rhkafka.protocol.commit import (
=======
from kafka.protocol.api import RequestHeader
from kafka.protocol.admin import (
    SaslHandShakeRequest, SaslAuthenticateRequest, ApiVersionRequest
)
from kafka.protocol.commit import (
>>>>>>> 6e17e50a
    GroupCoordinatorResponse_v0 as GroupCoordinatorResponse)

import aiokafka.errors as Errors
from aiokafka.util import ensure_future, create_future, PY_341, PY_36

__all__ = ['AIOKafkaConnection', 'create_conn']


READER_LIMIT = 2 ** 16


class CloseReason:

    CONNECTION_BROKEN = 0
    CONNECTION_TIMEOUT = 1
    OUT_OF_SYNC = 2
    IDLE_DROP = 3
    SHUTDOWN = 4
    AUTH_FAILURE = 5


class VersionInfo:

    def __init__(self, versions):
        self._versions = versions

    def pick_best(self, request_versions):
        api_key = request_versions[0].API_KEY
        supported_versions = self._versions.get(api_key)
        if supported_versions is None:
            return request_versions[0]
        else:
            for req_klass in reversed(request_versions):
                if supported_versions[0] <= req_klass.API_VERSION and \
                        req_klass.API_VERSION <= supported_versions[1]:
                    return req_klass
        raise Errors.KafkaError(
            "Could not pick a version for API_KEY={} from {}. ".format(
                api_key, supported_versions)
        )


@asyncio.coroutine
def create_conn(host, port, *, loop=None, client_id='aiokafka',
                request_timeout_ms=40000, api_version=(0, 8, 2),
                ssl_context=None, security_protocol="PLAINTEXT",
                max_idle_ms=None, on_close=None,
                sasl_mechanism=None,
                sasl_plain_username=None,
                sasl_plain_password=None,
                version_hint=None):
    if loop is None:
        loop = asyncio.get_event_loop()
    conn = AIOKafkaConnection(
        host, port, loop=loop, client_id=client_id,
        request_timeout_ms=request_timeout_ms,
        api_version=api_version,
        ssl_context=ssl_context, security_protocol=security_protocol,
        max_idle_ms=max_idle_ms, on_close=on_close,
        sasl_mechanism=sasl_mechanism,
        sasl_plain_username=sasl_plain_username,
        sasl_plain_password=sasl_plain_password,
        version_hint=version_hint)
    yield from conn.connect()
    return conn


class AIOKafkaProtocol(asyncio.StreamReaderProtocol):

    def __init__(self, closed_fut, *args, loop, **kw):
        self._closed_fut = closed_fut
        super().__init__(*args, loop=loop, **kw)

    def connection_lost(self, exc):
        super().connection_lost(exc)
        if not self._closed_fut.cancelled():
            self._closed_fut.set_result(None)


class AIOKafkaConnection:
    """Class for manage connection to Kafka node"""

    log = logging.getLogger(__name__)

    _reader = None  # For __del__ to work properly, just in case
    _source_traceback = None

    def __init__(self, host, port, *, loop, client_id='aiokafka',
                 request_timeout_ms=40000, api_version=(0, 8, 2),
                 ssl_context=None, security_protocol="PLAINTEXT",
                 max_idle_ms=None, on_close=None, sasl_mechanism=None,
                 sasl_plain_password=None, sasl_plain_username=None,
                 version_hint=None):
        self._loop = loop
        self._host = host
        self._port = port
        self._request_timeout = request_timeout_ms / 1000
        self._api_version = api_version
        self._client_id = client_id
        self._ssl_context = ssl_context
        self._security_protocol = security_protocol
        self._sasl_mechanism = sasl_mechanism
        self._sasl_plain_username = sasl_plain_username
        self._sasl_plain_password = sasl_plain_password

        # Version hint is the version determined by initial client bootstrap
        self._version_hint = version_hint
        self._version_info = VersionInfo({})

        self._reader = self._writer = self._protocol = None
        # Even on small size seems to be a bit faster than list.
        # ~2x on size of 2 in Python3.6
        self._requests = collections.deque()
        self._read_task = None
        self._correlation_id = 0
        self._closed_fut = None

        self._max_idle_ms = max_idle_ms
        self._last_action = loop.time()
        self._idle_handle = None

        self._on_close_cb = on_close

        if loop.get_debug():
            self._source_traceback = traceback.extract_stack(sys._getframe(1))

    if PY_341:
        # Warn and try to close. We can close synchroniously, so will attempt
        # that
        def __del__(self, _warnings=warnings):
            if self.connected():
                if PY_36:
                    kwargs = {'source': self}
                else:
                    kwargs = {}
                _warnings.warn("Unclosed AIOKafkaConnection {!r}".format(self),
                               ResourceWarning,
                               **kwargs)
                if self._loop.is_closed():
                    return

                # We don't need to call callback in this case. Just release
                # sockets and stop connections.
                self._on_close_cb = None
                self.close()

                context = {'conn': self,
                           'message': 'Unclosed AIOKafkaConnection'}
                if self._source_traceback is not None:
                    context['source_traceback'] = self._source_traceback
                self._loop.call_exception_handler(context)

    @asyncio.coroutine
    def connect(self):
        loop = self._loop
        self._closed_fut = create_future(loop=loop)
        if self._security_protocol in ["PLAINTEXT", "SASL_PLAINTEXT"]:
            ssl = None
        else:
            assert self._security_protocol in ["SSL", "SASL_SSL"]
            assert self._ssl_context is not None
            ssl = self._ssl_context
        # Create streams same as `open_connection`, but using custom protocol
        reader = asyncio.StreamReader(limit=READER_LIMIT, loop=loop)
        protocol = AIOKafkaProtocol(self._closed_fut, reader, loop=loop)
        transport, _ = yield from asyncio.wait_for(
            loop.create_connection(
                lambda: protocol, self.host, self.port, ssl=ssl),
            loop=loop, timeout=self._request_timeout)
        writer = asyncio.StreamWriter(transport, protocol, reader, loop)
        self._reader, self._writer, self._protocol = reader, writer, protocol

        # Start reader task.
        self._read_task = self._create_reader_task()

        # Start idle checker
        if self._max_idle_ms is not None:
            self._idle_handle = self._loop.call_soon(
                self._idle_check, weakref.ref(self))

        if self._version_hint and self._version_hint >= (0, 10):
            yield from self._do_version_lookup()

        if self._security_protocol in ["SASL_SSL", "SASL_PLAINTEXT"]:
            yield from self._do_sasl_handshake()

        return reader, writer

    @asyncio.coroutine
    def _do_version_lookup(self):
        version_req = ApiVersionRequest[0]()
        response = yield from self.send(version_req)
        versions = {}
        for api_key, min_version, max_version in response.api_versions:
            assert min_version <= max_version, (
                "{} should be less than or equal to {} for {}".format(
                    min_version, max_version, api_key)
            )
            versions[api_key] = (min_version, max_version)
        self._version_info = VersionInfo(versions)

    @asyncio.coroutine
    def _do_sasl_handshake(self):
        req_klass = self._version_info.pick_best(SaslHandShakeRequest)

        sasl_handshake = req_klass(self._sasl_mechanism)
        response = yield from self.send(sasl_handshake)
        error_type = Errors.for_code(response.error_code)
        if error_type is not Errors.NoError:
            error = error_type(self)
            self.close(reason=CloseReason.AUTH_FAILURE, exc=error)
            raise error

        if self._sasl_mechanism not in response.enabled_mechanisms:
            exc = Errors.UnsupportedSaslMechanismError(
                'Kafka broker does not support %s sasl mechanism. '
                'Enabled mechanisms are: %s'
                % (self._sasl_mechanism, response.enabled_mechanisms))
            self.close(reason=CloseReason.AUTH_FAILURE, exc=exc)
            raise exc

        assert self._sasl_mechanism == 'PLAIN'
        if self._security_protocol == 'SASL_PLAINTEXT':
            self.log.warning(
                'Sending username and password in the clear')

        authenticator = self.authenticator_plain()

        auth_bytes = None
        while True:
            try:
                payload = authenticator.send(auth_bytes)
            except StopIteration:
                break

            if req_klass.API_VERSION == 0:
                auth_bytes = yield from self._send_sasl_token(payload)
            else:
                req_klass = self._version_info.pick_best(
                    SaslAuthenticateRequest)
                req = req_klass(payload)
                resp = yield from self.send(req)
                error_type = Errors.for_code(resp.error_code)
                if error_type is not Errors.NoError:
                    exc = error_type(resp.error_message)
                    self.close(reason=CloseReason.AUTH_FAILURE, exc=exc)
                    raise exc
                auth_bytes = resp.sasl_auth_bytes

        self.log.info(
            'Authenticated as %s via PLAIN', self._sasl_plain_username)

    def authenticator_plain(self):
        """ Automaton to authenticate with SASL tokens
        """
        # Send PLAIN credentials per RFC-4616
        resp = yield '\0'.join([
            self._sasl_plain_username,
            self._sasl_plain_username,
            self._sasl_plain_password]
        ).encode("utf-8")
        assert resp == b"", (
            "Server should either close or send an empty response"
        )

    @staticmethod
    def _on_read_task_error(self_ref, read_task):
        # We don't want to react to cancelled errors
        if read_task.cancelled():
            return

        try:
            read_task.result()
        except (OSError, EOFError, ConnectionError) as exc:
            self_ref().close(reason=CloseReason.CONNECTION_BROKEN, exc=exc)
        except Exception as exc:
            self = self_ref()
            self.log.exception("Unexpected exception in AIOKafkaConnection")
            self.close(reason=CloseReason.CONNECTION_BROKEN, exc=exc)

    @staticmethod
    def _idle_check(self_ref):
        self = self_ref()
        idle_for = self._loop.time() - self._last_action
        timeout = self._max_idle_ms / 1000
        # If we have any pending requests, we are assumed to be not idle.
        # it's up to `request_timeout_ms` to break those.
        if (idle_for >= timeout) and not self._requests:
            self.close(CloseReason.IDLE_DROP)
        else:
            if self._requests:
                # We must wait at least max_idle_ms anyway. Mostly this setting
                # is quite high so we shouldn't spend many CPU on this
                wake_up_in = timeout
            else:
                wake_up_in = timeout - idle_for
            self._idle_handle = self._loop.call_later(
                wake_up_in, self._idle_check, self_ref)

    def __repr__(self):
        return "<AIOKafkaConnection host={0.host} port={0.port}>".format(self)

    @property
    def host(self):
        return self._host

    @property
    def port(self):
        return self._port

    def send(self, request, expect_response=True):
        if self._writer is None:
            raise Errors.ConnectionError(
                "No connection to broker at {0}:{1}"
                .format(self._host, self._port))

        correlation_id = self._next_correlation_id()
        header = RequestHeader(request,
                               correlation_id=correlation_id,
                               client_id=self._client_id)
        message = header.encode() + request.encode()
        size = struct.pack(">i", len(message))
        try:
            self._writer.write(size + message)
        except OSError as err:
            self.close(reason=CloseReason.CONNECTION_BROKEN)
            raise Errors.ConnectionError(
                "Connection at {0}:{1} broken: {2}".format(
                    self._host, self._port, err))

        self.log.debug(
            '%s Request %d: %s', self, correlation_id, request)

        if not expect_response:
            return self._writer.drain()
        fut = create_future(loop=self._loop)
        self._requests.append((correlation_id, request.RESPONSE_TYPE, fut))
        return asyncio.wait_for(fut, self._request_timeout, loop=self._loop)

    def _send_sasl_token(self, payload):
        if self._writer is None:
            raise Errors.ConnectionError(
                "No connection to broker at {0}:{1}"
                .format(self._host, self._port))

        size = struct.pack(">i", len(payload))
        try:
            self._writer.write(size + payload)
        except OSError as err:
            self.close(reason=CloseReason.CONNECTION_BROKEN)
            raise Errors.ConnectionError(
                "Connection at {0}:{1} broken: {2}".format(
                    self._host, self._port, err))
        fut = create_future(loop=self._loop)
        self._requests.append((None, None, fut))
        return asyncio.wait_for(fut, self._request_timeout, loop=self._loop)

    def connected(self):
        return bool(self._reader is not None and not self._reader.at_eof())

    def close(self, reason=None, exc=None):
        self.log.debug("Closing connection at %s:%s", self._host, self._port)
        if self._reader is not None:
            self._writer.close()
            self._writer = self._reader = None
            if not self._read_task.done():
                self._read_task.cancel()
                self._read_task = None
            for _, _, fut in self._requests:
                if not fut.done():
                    error = Errors.ConnectionError(
                        "Connection at {0}:{1} closed".format(
                            self._host, self._port))
                    if exc is not None:
                        error.__cause__ = exc
                        error.__context__ = exc
                    fut.set_exception(error)
            self._requests = collections.deque()
            if self._on_close_cb is not None:
                self._on_close_cb(self, reason)
                self._on_close_cb = None
        if self._idle_handle is not None:
            self._idle_handle.cancel()

        # transport.close() will close socket, but not right ahead. Return
        # a future in case we need to wait on it.
        return self._closed_fut

    def _create_reader_task(self):
        self_ref = weakref.ref(self)
        read_task = ensure_future(self._read(self_ref), loop=self._loop)
        read_task.add_done_callback(
            functools.partial(self._on_read_task_error, self_ref))
        return read_task

    @classmethod
    @asyncio.coroutine
    def _read(cls, self_ref):
        # XXX: I know that it become a bit more ugly once cyclic references
        # were removed, but it's needed to allow connections to properly
        # release resources if leaked.
        # NOTE: all errors will be handled by done callback

        reader = self_ref()._reader
        while True:
            resp = yield from reader.readexactly(4)
            size, = struct.unpack(">i", resp)

            resp = yield from reader.readexactly(size)
            self_ref()._handle_frame(resp)

    def _handle_frame(self, resp):
        correlation_id, resp_type, fut = self._requests[0]

        if correlation_id is None:  # Is a SASL packet, just pass it though
            if not fut.done():
                fut.set_result(resp)
        else:

            recv_correlation_id, = struct.unpack_from(">i", resp, 0)

            if (self._api_version == (0, 8, 2) and
                    resp_type is GroupCoordinatorResponse and
                    correlation_id != 0 and recv_correlation_id == 0):
                self.log.warning(
                    'Kafka 0.8.2 quirk -- GroupCoordinatorResponse'
                    ' coorelation id does not match request. This'
                    ' should go away once at least one topic has been'
                    ' initialized on the broker')

            elif correlation_id != recv_correlation_id:
                error = Errors.CorrelationIdError(
                    'Correlation ids do not match: sent {}, recv {}'
                    .format(correlation_id, recv_correlation_id))
                if not fut.done():
                    fut.set_exception(error)
                self.close(reason=CloseReason.OUT_OF_SYNC)
                return

            if not fut.done():
                response = resp_type.decode(resp[4:])
                self.log.debug(
                    '%s Response %d: %s', self, correlation_id, response)
                fut.set_result(response)

        # Update idle timer.
        self._last_action = self._loop.time()
        # We should clear the request future only after all code is done and
        # future is resolved. If any fails it's up to close() method to fail
        # this future.
        self._requests.popleft()

    def _next_correlation_id(self):
        self._correlation_id = (self._correlation_id + 1) % 2**31
        return self._correlation_id<|MERGE_RESOLUTION|>--- conflicted
+++ resolved
@@ -8,16 +8,11 @@
 import warnings
 import weakref
 
-<<<<<<< HEAD
 from rhkafka.protocol.api import RequestHeader
-from rhkafka.protocol.commit import (
-=======
-from kafka.protocol.api import RequestHeader
-from kafka.protocol.admin import (
+from rhkafka.protocol.admin import (
     SaslHandShakeRequest, SaslAuthenticateRequest, ApiVersionRequest
 )
-from kafka.protocol.commit import (
->>>>>>> 6e17e50a
+from rhkafka.protocol.commit import (
     GroupCoordinatorResponse_v0 as GroupCoordinatorResponse)
 
 import aiokafka.errors as Errors
