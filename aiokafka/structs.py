import collections
<<<<<<< HEAD
from rhkafka.common import OffsetAndMetadata, TopicPartition, BrokerMetadata
=======
from kafka.common import (
    OffsetAndMetadata, TopicPartition, BrokerMetadata, PartitionMetadata
)
>>>>>>> 6e17e50a

__all__ = [
    "OffsetAndMetadata", "TopicPartition", "RecordMetadata", "ConsumerRecord",
    "BrokerMetadata", "PartitionMetadata"
]

RecordMetadata = collections.namedtuple(
    'RecordMetadata', ['topic', 'partition', 'topic_partition', 'offset',
                       'timestamp', 'timestamp_type'])

ConsumerRecord = collections.namedtuple(
    "ConsumerRecord", ["topic", "partition", "offset", "timestamp",
                       "timestamp_type", "key", "value", "checksum",
                       "serialized_key_size", "serialized_value_size",
                       "headers"])

OffsetAndTimestamp = collections.namedtuple(
    "OffsetAndTimestamp", ["offset", "timestamp"])<|MERGE_RESOLUTION|>--- conflicted
+++ resolved
@@ -1,11 +1,7 @@
 import collections
-<<<<<<< HEAD
-from rhkafka.common import OffsetAndMetadata, TopicPartition, BrokerMetadata
-=======
-from kafka.common import (
+from rhkafka.common import (
     OffsetAndMetadata, TopicPartition, BrokerMetadata, PartitionMetadata
 )
->>>>>>> 6e17e50a
 
 __all__ = [
     "OffsetAndMetadata", "TopicPartition", "RecordMetadata", "ConsumerRecord",
