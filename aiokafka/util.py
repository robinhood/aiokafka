import asyncio
import os
import sys
from asyncio import AbstractEventLoop
from distutils.version import StrictVersion
from typing import Dict, Tuple, TypeVar, Union

from .structs import OffsetAndMetadata, TopicPartition


__all__ = ["ensure_future", "create_future", "PY_35"]


try:
    from asyncio import ensure_future
except ImportError:
    exec("from asyncio import async as ensure_future")

T = TypeVar("T")


def create_future(loop: AbstractEventLoop) -> "asyncio.Future[T]":
    try:
        return loop.create_future()
    except AttributeError:
        return asyncio.Future(loop=loop)


def parse_kafka_version(api_version: str) -> Tuple[int, int, int]:
    version = StrictVersion(api_version).version
    if not (0, 9) <= version < (3, 0):
        raise ValueError(api_version)
    return version


def commit_structure_validate(
    offsets: Dict[TopicPartition, Union[int, Tuple[int, str], OffsetAndMetadata]]
) -> Dict[TopicPartition, OffsetAndMetadata]:
    # validate `offsets` structure
    if not offsets or not isinstance(offsets, dict):
        raise ValueError(offsets)

    formatted_offsets = {}
    for tp, offset_and_metadata in offsets.items():
        if not isinstance(tp, TopicPartition):
            raise ValueError("Key should be TopicPartition instance")

        if isinstance(offset_and_metadata, int):
            offset, metadata = offset_and_metadata, ""
        else:
            try:
                offset, metadata = offset_and_metadata
            except Exception:
                raise ValueError(offsets)

            if not isinstance(metadata, str):
                raise ValueError("Metadata should be a string")

        formatted_offsets[tp] = OffsetAndMetadata(offset, metadata)
    return formatted_offsets


<<<<<<< HEAD
=======
def get_running_loop() -> asyncio.AbstractEventLoop:
    loop = asyncio.get_event_loop()
    if not loop.is_running():
        raise RuntimeError(
            "The object should be created within an async function or "
            "provide loop directly."
        )
    return loop


>>>>>>> 84e2a981
PY_35 = sys.version_info >= (3, 5)
PY_352 = sys.version_info >= (3, 5, 2)
PY_36 = sys.version_info >= (3, 6)
NO_EXTENSIONS = bool(os.environ.get("AIOKAFKA_NO_EXTENSIONS"))

INTEGER_MAX_VALUE = 2 ** 31 - 1
INTEGER_MIN_VALUE = -(2 ** 31)<|MERGE_RESOLUTION|>--- conflicted
+++ resolved
@@ -60,8 +60,6 @@
     return formatted_offsets
 
 
-<<<<<<< HEAD
-=======
 def get_running_loop() -> asyncio.AbstractEventLoop:
     loop = asyncio.get_event_loop()
     if not loop.is_running():
@@ -72,7 +70,6 @@
     return loop
 
 
->>>>>>> 84e2a981
 PY_35 = sys.version_info >= (3, 5)
 PY_352 = sys.version_info >= (3, 5, 2)
 PY_36 = sys.version_info >= (3, 6)
