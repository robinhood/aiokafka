--- conflicted
+++ resolved
@@ -1,17 +1,12 @@
-<<<<<<< HEAD
-from rhkafka.cluster import ClusterMetadata as BaseClusterMetadata
-from aiokafka.structs import BrokerMetadata
-=======
 import collections
 import logging
 import time
 
-from kafka.cluster import ClusterMetadata as BaseClusterMetadata
+from rhkafka.cluster import ClusterMetadata as BaseClusterMetadata
 from aiokafka.structs import BrokerMetadata, PartitionMetadata, TopicPartition
 from aiokafka import errors as Errors
 
 log = logging.getLogger(__name__)
->>>>>>> 6e17e50a
 
 
 class ClusterMetadata(BaseClusterMetadata):
