import asyncio
import logging
import re
import sys
import traceback
import warnings

from kafka.coordinator.assignors.roundrobin import (
    RoundRobinPartitionAssignor,
)

from aiokafka.abc import ConsumerRebalanceListener
from aiokafka.client import AIOKafkaClient
from aiokafka.errors import (
    TopicAuthorizationFailedError, OffsetOutOfRangeError,
    ConsumerStoppedError, IllegalOperation, UnsupportedVersionError,
    IllegalStateError, NoOffsetForPartitionError, RecordTooLargeError
)
from aiokafka.structs import TopicPartition
from aiokafka.util import (
<<<<<<< HEAD
    PY_36, commit_structure_validate
=======
    PY_36, commit_structure_validate, get_running_loop
>>>>>>> 84e2a981
)
from aiokafka import __version__

from .fetcher import Fetcher, OffsetResetStrategy
from .group_coordinator import GroupCoordinator, NoGroupCoordinator
from .subscription_state import SubscriptionState

log = logging.getLogger(__name__)


class AIOKafkaConsumer(object):
    """
    A client that consumes records from a Kafka cluster.

    The consumer will transparently handle the failure of servers in the Kafka
    cluster, and adapt as topic-partitions are created or migrate between
    brokers. It also interacts with the assigned kafka Group Coordinator node
    to allow multiple consumers to load balance consumption of topics (feature
    of kafka >= 0.9.0.0).

    .. _create_connection:
        https://docs.python.org/3/library/asyncio-eventloop.html\
        #creating-connections

    Arguments:
        *topics (str): optional list of topics to subscribe to. If not set,
            call subscribe() or assign() before consuming records. Passing
            topics directly is same as calling ``subscribe()`` API.
        bootstrap_servers: 'host[:port]' string (or list of 'host[:port]'
            strings) that the consumer should contact to bootstrap initial
            cluster metadata. This does not have to be the full node list.
            It just needs to have at least one broker that will respond to a
            Metadata API Request. Default port is 9092. If no servers are
            specified, will default to localhost:9092.
        client_id (str): a name for this client. This string is passed in
            each request to servers and can be used to identify specific
            server-side log entries that correspond to this client. Also
            submitted to GroupCoordinator for logging with respect to
            consumer group administration. Default: 'aiokafka-{version}'
        group_id (str or None): name of the consumer group to join for dynamic
            partition assignment (if enabled), and to use for fetching and
            committing offsets. If None, auto-partition assignment (via
            group coordinator) and offset commits are disabled.
            Default: None
        key_deserializer (callable): Any callable that takes a
            raw message key and returns a deserialized key.
        value_deserializer (callable, optional): Any callable that takes a
            raw message value and returns a deserialized value.
        fetch_min_bytes (int): Minimum amount of data the server should
            return for a fetch request, otherwise wait up to
            fetch_max_wait_ms for more data to accumulate. Default: 1.
        fetch_max_bytes (int): The maximum amount of data the server should
            return for a fetch request. This is not an absolute maximum, if
            the first message in the first non-empty partition of the fetch
            is larger than this value, the message will still be returned
            to ensure that the consumer can make progress. NOTE: consumer
            performs fetches to multiple brokers in parallel so memory
            usage will depend on the number of brokers containing
            partitions for the topic.
            Supported Kafka version >= 0.10.1.0. Default: 52428800 (50 Mb).
        fetch_max_wait_ms (int): The maximum amount of time in milliseconds
            the server will block before answering the fetch request if
            there isn't sufficient data to immediately satisfy the
            requirement given by fetch_min_bytes. Default: 500.
        max_partition_fetch_bytes (int): The maximum amount of data
            per-partition the server will return. The maximum total memory
            used for a request = #partitions * max_partition_fetch_bytes.
            This size must be at least as large as the maximum message size
            the server allows or else it is possible for the producer to
            send messages larger than the consumer can fetch. If that
            happens, the consumer can get stuck trying to fetch a large
            message on a certain partition. Default: 1048576.
        max_poll_records (int): The maximum number of records returned in a
            single call to ``getmany()``. Defaults ``None``, no limit.
        request_timeout_ms (int): Client request timeout in milliseconds.
            Default: 40000.
        retry_backoff_ms (int): Milliseconds to backoff when retrying on
            errors. Default: 100.
        auto_offset_reset (str): A policy for resetting offsets on
            OffsetOutOfRange errors: 'earliest' will move to the oldest
            available message, 'latest' will move to the most recent, and
            'none' will raise an exception so you can handle this case.
            Default: 'latest'.
        enable_auto_commit (bool): If true the consumer's offset will be
            periodically committed in the background. Default: True.
        auto_commit_interval_ms (int): milliseconds between automatic
            offset commits, if enable_auto_commit is True. Default: 5000.
        check_crcs (bool): Automatically check the CRC32 of the records
            consumed. This ensures no on-the-wire or on-disk corruption to
            the messages occurred. This check adds some overhead, so it may
            be disabled in cases seeking extreme performance. Default: True
        metadata_max_age_ms (int): The period of time in milliseconds after
            which we force a refresh of metadata even if we haven't seen any
            partition leadership changes to proactively discover any new
            brokers or partitions. Default: 300000
        partition_assignment_strategy (list): List of objects to use to
            distribute partition ownership amongst consumer instances when
            group management is used. This preference is implicit in the order
            of the strategies in the list. When assignment strategy changes:
            to support a change to the assignment strategy, new versions must
            enable support both for the old assignment strategy and the new
            one. The coordinator will choose the old assignment strategy until
            all members have been updated. Then it will choose the new
            strategy. Default: [RoundRobinPartitionAssignor]

        max_poll_interval_ms (int): Maximum allowed time between calls to
            consume messages (e.g., ``consumer.getmany()``). If this interval
            is exceeded the consumer is considered failed and the group will
            rebalance in order to reassign the partitions to another consumer
            group member. If API methods block waiting for messages, that time
            does not count against this timeout. See KIP-62 for more
            information. Default 300000
        rebalance_timeout_ms (int): The maximum time server will wait for this
            consumer to rejoin the group in a case of rebalance. In Java client
            this behaviour is bound to `max.poll.interval.ms` configuration,
            but as ``aiokafka`` will rejoin the group in the background, we
            decouple this setting to allow finer tuning by users that use
            ConsumerRebalanceListener to delay rebalacing. Defaults
            to ``session_timeout_ms``
        session_timeout_ms (int): Client group session and failure detection
            timeout. The consumer sends periodic heartbeats
            (heartbeat.interval.ms) to indicate its liveness to the broker.
            If no hearts are received by the broker for a group member within
            the session timeout, the broker will remove the consumer from the
            group and trigger a rebalance. The allowed range is configured with
            the **broker** configuration properties
            `group.min.session.timeout.ms` and `group.max.session.timeout.ms`.
            Default: 10000
        heartbeat_interval_ms (int): The expected time in milliseconds
            between heartbeats to the consumer coordinator when using
            Kafka's group management feature. Heartbeats are used to ensure
            that the consumer's session stays active and to facilitate
            rebalancing when new consumers join or leave the group. The
            value must be set lower than session_timeout_ms, but typically
            should be set no higher than 1/3 of that value. It can be
            adjusted even lower to control the expected time for normal
            rebalances. Default: 3000

        consumer_timeout_ms (int): maximum wait timeout for background fetching
            routine. Mostly defines how fast the system will see rebalance and
            request new data for new partitions. Default: 200
        api_version (str): specify which kafka API version to use.
            AIOKafkaConsumer supports Kafka API versions >=0.9 only.
            If set to 'auto', will attempt to infer the broker version by
            probing various APIs. Default: auto
        security_protocol (str): Protocol used to communicate with brokers.
            Valid values are: PLAINTEXT, SSL. Default: PLAINTEXT.
        ssl_context (ssl.SSLContext): pre-configured SSLContext for wrapping
            socket connections. Directly passed into asyncio's
            `create_connection`_. For more information see :ref:`ssl_auth`.
            Default: None.
        exclude_internal_topics (bool): Whether records from internal topics
            (such as offsets) should be exposed to the consumer. If set to True
            the only way to receive records from an internal topic is
            subscribing to it. Requires 0.10+ Default: True
        connections_max_idle_ms (int): Close idle connections after the number
            of milliseconds specified by this config. Specifying `None` will
            disable idle checks. Default: 540000 (9 minutes).
        isolation_level (str): Controls how to read messages written
            transactionally. If set to *read_committed*,
            ``consumer.getmany()``
            will only return transactional messages which have been committed.
            If set to *read_uncommitted* (the default), ``consumer.getmany()``
            will return all messages, even transactional messages which have
            been aborted.

            Non-transactional messages will be returned unconditionally in
            either mode.

            Messages will always be returned in offset order. Hence, in
            *read_committed* mode, ``consumer.getmany()`` will only return
            messages up to the last stable offset (LSO), which is the one less
            than the offset of the first open transaction. In particular any
            messages appearing after messages belonging to ongoing transactions
            will be withheld until the relevant transaction has been completed.
            As a result, *read_committed* consumers will not be able to read up
            to the high watermark when there are in flight transactions.
            Further, when in *read_committed* the seek_to_end method will
            return the LSO. See method docs below. Default: "read_uncommitted"

        sasl_mechanism (str): Authentication mechanism when security_protocol
            is configured for SASL_PLAINTEXT or SASL_SSL. Valid values are:
            PLAIN, GSSAPI, SCRAM-SHA-256, SCRAM-SHA-512, OAUTHBEARER.
            Default: PLAIN
        sasl_plain_username (str): username for sasl PLAIN authentication.
            Default: None
        sasl_plain_password (str): password for sasl PLAIN authentication.
            Default: None
<<<<<<< HEAD
=======
        sasl_oauth_token_provider (kafka.oauth.abstract.AbstractTokenProvider):
            OAuthBearer token provider instance. (See kafka.oauth.abstract).
            Default: None
>>>>>>> 84e2a981

    Note:
        Many configuration parameters are taken from Java Client:
        https://kafka.apache.org/documentation.html#newconsumerconfigs

    """

    _closed = None  # Serves as an uninitialized flag for __del__
    _source_traceback = None

    def __init__(self, *topics, loop=None,
                 bootstrap_servers='localhost',
                 client_id='aiokafka-' + __version__,
                 group_id=None,
                 key_deserializer=None, value_deserializer=None,
                 fetch_max_wait_ms=500,
                 fetch_max_bytes=52428800,
                 fetch_min_bytes=1,
                 max_partition_fetch_bytes=1 * 1024 * 1024,
                 request_timeout_ms=40 * 1000,
                 retry_backoff_ms=100,
                 auto_offset_reset='latest',
                 enable_auto_commit=True,
                 auto_commit_interval_ms=5000,
                 check_crcs=True,
                 metadata_max_age_ms=5 * 60 * 1000,
                 partition_assignment_strategy=(RoundRobinPartitionAssignor,),
                 max_poll_interval_ms=300000,
                 rebalance_timeout_ms=None,
                 session_timeout_ms=10000,
                 heartbeat_interval_ms=3000,
                 consumer_timeout_ms=200,
                 max_poll_records=None,
                 ssl_context=None,
                 security_protocol='PLAINTEXT',
                 api_version='auto',
                 exclude_internal_topics=True,
                 connections_max_idle_ms=540000,
                 isolation_level="read_uncommitted",
                 sasl_mechanism="PLAIN",
                 sasl_plain_password=None,
                 sasl_plain_username=None,
                 sasl_kerberos_service_name='kafka',
                 sasl_kerberos_domain_name=None,
<<<<<<< HEAD
                 traced_from_parent_span=None,
                 start_rebalancing_span=None,
                 start_coordinator_span=None,
                 on_generation_id_known=None,
                 flush_spans=None):
=======
                 sasl_oauth_token_provider=None):
        if loop is None:
            loop = get_running_loop()

>>>>>>> 84e2a981
        if max_poll_records is not None and (
                not isinstance(max_poll_records, int) or max_poll_records < 1):
            raise ValueError("`max_poll_records` should be positive Integer")

        if rebalance_timeout_ms is None:
            rebalance_timeout_ms = session_timeout_ms

        self._client = AIOKafkaClient(
            loop=loop, bootstrap_servers=bootstrap_servers,
            client_id=client_id, metadata_max_age_ms=metadata_max_age_ms,
            request_timeout_ms=request_timeout_ms,
            retry_backoff_ms=retry_backoff_ms,
            api_version=api_version,
            ssl_context=ssl_context,
            security_protocol=security_protocol,
            connections_max_idle_ms=connections_max_idle_ms,
            sasl_mechanism=sasl_mechanism,
            sasl_plain_username=sasl_plain_username,
            sasl_plain_password=sasl_plain_password,
            sasl_kerberos_service_name=sasl_kerberos_service_name,
<<<<<<< HEAD
            sasl_kerberos_domain_name=sasl_kerberos_domain_name)
=======
            sasl_kerberos_domain_name=sasl_kerberos_domain_name,
            sasl_oauth_token_provider=sasl_oauth_token_provider)
>>>>>>> 84e2a981

        self._group_id = group_id
        self._heartbeat_interval_ms = heartbeat_interval_ms
        self._session_timeout_ms = session_timeout_ms
        self._retry_backoff_ms = retry_backoff_ms
        self._auto_offset_reset = auto_offset_reset
        self._request_timeout_ms = request_timeout_ms
        self._enable_auto_commit = enable_auto_commit
        self._auto_commit_interval_ms = auto_commit_interval_ms
        self._partition_assignment_strategy = partition_assignment_strategy
        self._key_deserializer = key_deserializer
        self._value_deserializer = value_deserializer
        self._fetch_min_bytes = fetch_min_bytes
        self._fetch_max_bytes = fetch_max_bytes
        self._fetch_max_wait_ms = fetch_max_wait_ms
        self._max_partition_fetch_bytes = max_partition_fetch_bytes
        self._exclude_internal_topics = exclude_internal_topics
        self._max_poll_records = max_poll_records
        self._consumer_timeout = consumer_timeout_ms / 1000
        self._isolation_level = isolation_level
        self._rebalance_timeout_ms = rebalance_timeout_ms
        self._max_poll_interval_ms = max_poll_interval_ms
<<<<<<< HEAD
        self._traced_from_parent_span = traced_from_parent_span
        self._start_rebalancing_span = start_rebalancing_span
        self._start_coordinator_span = start_coordinator_span
        self._on_generation_id_known = on_generation_id_known
        self._flush_spans = flush_spans
=======
>>>>>>> 84e2a981

        self._check_crcs = check_crcs
        self._subscription = SubscriptionState(loop=loop)
        self._fetcher = None
        self._coordinator = None
        self._loop = loop

        if loop.get_debug():
            self._source_traceback = traceback.extract_stack(sys._getframe(1))
        self._closed = False

        if topics:
            topics = self._validate_topics(topics)
            self._client.set_topics(topics)
            self._subscription.subscribe(topics=topics)

<<<<<<< HEAD
    # Warn if consumer was not closed properly
    # We don't attempt to close the Consumer, as __del__ is synchronous
=======
>>>>>>> 84e2a981
    def __del__(self, _warnings=warnings):
        if self._closed is False:
            if PY_36:
                kwargs = {'source': self}
            else:
                kwargs = {}
            _warnings.warn("Unclosed AIOKafkaConsumer {!r}".format(self),
                           ResourceWarning,
                           **kwargs)
            context = {'consumer': self,
                       'message': 'Unclosed AIOKafkaConsumer'}
            if self._source_traceback is not None:
                context['source_traceback'] = self._source_traceback
            self._loop.call_exception_handler(context)

<<<<<<< HEAD
    async def __aenter__(self):
        await self.start()
        return self

    async def __aexit__(self, type, value, traceback):
        await self.stop()

=======
>>>>>>> 84e2a981
    async def start(self):
        """ Connect to Kafka cluster. This will:

            * Load metadata for all cluster nodes and partition allocation
            * Wait for possible topic autocreation
            * Join group if ``group_id`` provided
        """
        assert self._fetcher is None, "Did you call `start` twice?"
        await self._client.bootstrap()
<<<<<<< HEAD
        if self._closed:
            raise ConsumerStoppedError()

=======
>>>>>>> 84e2a981
        await self._wait_topics()

        if self._client.api_version < (0, 9):
            raise ValueError("Unsupported Kafka version: {}".format(
                self._client.api_version))

        if self._isolation_level == "read_committed" and \
                self._client.api_version < (0, 11):
            raise UnsupportedVersionError(
                "`read_committed` isolation_level available only for Brokers "
                "0.11 and above")

        self._fetcher = Fetcher(
            self._client, self._subscription, loop=self._loop,
            key_deserializer=self._key_deserializer,
            value_deserializer=self._value_deserializer,
            fetch_min_bytes=self._fetch_min_bytes,
            fetch_max_bytes=self._fetch_max_bytes,
            fetch_max_wait_ms=self._fetch_max_wait_ms,
            max_partition_fetch_bytes=self._max_partition_fetch_bytes,
            check_crcs=self._check_crcs,
            fetcher_timeout=self._consumer_timeout,
            retry_backoff_ms=self._retry_backoff_ms,
            auto_offset_reset=self._auto_offset_reset,
            isolation_level=self._isolation_level)

        if self._group_id is not None:
            # using group coordinator for automatic partitions assignment
            self._coordinator = GroupCoordinator(
                self._client, self._subscription, loop=self._loop,
                group_id=self._group_id,
                heartbeat_interval_ms=self._heartbeat_interval_ms,
                session_timeout_ms=self._session_timeout_ms,
                retry_backoff_ms=self._retry_backoff_ms,
                enable_auto_commit=self._enable_auto_commit,
                auto_commit_interval_ms=self._auto_commit_interval_ms,
                assignors=self._partition_assignment_strategy,
                exclude_internal_topics=self._exclude_internal_topics,
                rebalance_timeout_ms=self._rebalance_timeout_ms,
<<<<<<< HEAD
                max_poll_interval_ms=self._max_poll_interval_ms,
                traced_from_parent_span=self._traced_from_parent_span,
                start_rebalancing_span=self._start_rebalancing_span,
                start_coordinator_span=self._start_coordinator_span,
                on_generation_id_known=self._on_generation_id_known,
                flush_spans=self._flush_spans,
=======
                max_poll_interval_ms=self._max_poll_interval_ms
>>>>>>> 84e2a981
            )
            if self._subscription.subscription is not None:
                if self._subscription.partitions_auto_assigned():
                    # Either we passed `topics` to constructor or `subscribe`
                    # was called before `start`
                    await self._subscription.wait_for_assignment()
                else:
                    # `assign` was called before `start`. We did not start
                    # this task on that call, as coordinator was yet to be
                    # created
                    self._coordinator.start_commit_offsets_refresh_task(
                        self._subscription.subscription.assignment)
        else:
            # Using a simple assignment coordinator for reassignment on
            # metadata changes
            self._coordinator = NoGroupCoordinator(
                self._client, self._subscription, loop=self._loop,
                exclude_internal_topics=self._exclude_internal_topics)

            if self._subscription.subscription is not None:
                if self._subscription.partitions_auto_assigned():
                    # Either we passed `topics` to constructor or `subscribe`
                    # was called before `start`
                    await self._client.force_metadata_update()
                    self._coordinator.assign_all_partitions(check_unknown=True)

    async def _wait_topics(self):
        if self._subscription.subscription is not None:
            for topic in self._subscription.subscription.topics:
                await self._client._wait_on_metadata(topic)

    def _validate_topics(self, topics):
        if not isinstance(topics, (tuple, set, list)):
            raise ValueError("Topics should be list of strings")
        return set(topics)

    def assign(self, partitions):
        """ Manually assign a list of TopicPartitions to this consumer.

        This interface does not support incremental assignment and will
        replace the previous assignment (if there was one).

        Arguments:
            partitions (list of TopicPartition): assignment for this instance.

        Raises:
            IllegalStateError: if consumer has already called subscribe()

        Warning:
            It is not possible to use both manual partition assignment with
            assign() and group assignment with subscribe().

        Note:
            Manual topic assignment through this method does not use the
            consumer's group management functionality. As such, there will be
            **no rebalance operation triggered** when group membership or
            cluster and topic metadata change.
        """
        self._subscription.assign_from_user(partitions)
        self._client.set_topics([tp.topic for tp in partitions])

        # If called before `start` we will delegate this to `start` call
        if self._coordinator is not None:
            if self._group_id is not None:
                # refresh commit positions for all assigned partitions
                assignment = self._subscription.subscription.assignment
                self._coordinator.start_commit_offsets_refresh_task(assignment)

    def assignment(self):
        """ Get the set of partitions currently assigned to this consumer.

        If partitions were directly assigned using ``assign()``, then this will
        simply return the same partitions that were previously assigned.

        If topics were subscribed using ``subscribe()``, then this will give
        the set of topic partitions currently assigned to the consumer (which
        may be empty if the assignment hasn't happened yet or if the partitions
        are in the process of being reassigned).

        Returns:
            set: {TopicPartition, ...}
        """
        return self._subscription.assigned_partitions()

<<<<<<< HEAD
    def set_close(self):
        self._closed = True
        self._client.set_close()

=======
>>>>>>> 84e2a981
    async def stop(self):
        """ Close the consumer, while waiting for finilizers:

            * Commit last consumed message if autocommit enabled
            * Leave group if used Consumer Groups
        """
        if self._closed:
            return
        log.debug("Closing the KafkaConsumer.")
        self.set_close()
        if self._coordinator:
            await self._coordinator.close()
        if self._fetcher:
            await self._fetcher.close()
        await self._client.close()
        log.debug("The KafkaConsumer has closed.")

    async def commit(self, offsets=None):
        """ Commit offsets to Kafka.

        This commits offsets only to Kafka. The offsets committed using this
        API will be used on the first fetch after every rebalance and also on
        startup. As such, if you need to store offsets in anything other than
        Kafka, this API should not be used.

        Currently only supports kafka-topic offset storage (not zookeeper)

        When explicitly passing ``offsets`` use either offset of next record,
        or tuple of offset and metadata::

            tp = TopicPartition(msg.topic, msg.partition)
            metadata = "Some utf-8 metadata"
            # Either
            await consumer.commit({tp: msg.offset + 1})
            # Or position directly
            await consumer.commit({tp: (msg.offset + 1, metadata)})

        .. note:: If you want `fire and forget` commit, like ``commit_async()``
            in *kafka-python*, just run it in a task. Something like::

                fut = loop.create_task(consumer.commit())
                fut.add_done_callback(on_commit_done)

        Arguments:
            offsets (dict, optional): {TopicPartition: (offset, metadata)} dict
                to commit with the configured ``group_id``. Defaults to current
                consumed offsets for all subscribed partitions.
        Raises:
            IllegalOperation: If used with ``group_id == None``.
            IllegalStateError: If partitions not assigned.
            ValueError: If offsets is of wrong format.
            CommitFailedError: If membership already changed on broker.
            KafkaError: If commit failed on broker side. This could be due to
                invalid offset, too long metadata, authorization failure, etc.

        .. versionchanged:: 0.4.0

            Changed ``AssertionError`` to ``IllegalStateError`` in case of
            unassigned partition.

        .. versionchanged:: 0.4.0

            Will now raise ``CommitFailedError`` in case membership changed,
            as (posibly) this partition is handled by another consumer.
        """
        if self._group_id is None:
            raise IllegalOperation("Requires group_id")

        subscription = self._subscription.subscription
        if subscription is None:
            raise IllegalStateError("Not subscribed to any topics")
        assignment = subscription.assignment
        if assignment is None:
            raise IllegalStateError("No partitions assigned")

        if offsets is None:
            offsets = assignment.all_consumed_offsets()
        else:
            offsets = commit_structure_validate(offsets)
            for tp in offsets:
                if tp not in assignment.tps:
                    raise IllegalStateError(
                        "Partition {} is not assigned".format(tp))

        await self._coordinator.commit_offsets(assignment, offsets)

    async def committed(self, partition):
        """ Get the last committed offset for the given partition. (whether the
        commit happened by this process or another).

        This offset will be used as the position for the consumer in the event
        of a failure.

        This call will block to do a remote call to get the latest offset, as
        those are not cached by consumer (Transactional Producer can change
        them without Consumer knowledge as of Kafka 0.11.0)

        Arguments:
            partition (TopicPartition): the partition to check

        Returns:
            The last committed offset, or None if there was no prior commit.

        Raises:
            IllegalOperation: If used with ``group_id == None``
        """
        if self._group_id is None:
            raise IllegalOperation("Requires group_id")

        commit_map = await self._coordinator.fetch_committed_offsets(
            [partition])
        if partition in commit_map:
            committed = commit_map[partition].offset
            if committed == -1:
                committed = None
        else:
            committed = None
        return committed

    async def topics(self):
        """ Get all topics the user is authorized to view.

        Returns:
            set: topics
        """
        cluster = await self._client.fetch_all_metadata()
        return cluster.topics()

    def partitions_for_topic(self, topic):
        """ Get metadata about the partitions for a given topic.

        This method will return `None` if Consumer does not already have
        metadata for this topic.

        Arguments:
            topic (str): topic to check

        Returns:
            set: partition ids
        """
        return self._client.cluster.partitions_for_topic(topic)

    async def position(self, partition):
        """ Get the offset of the *next record* that will be fetched (if a
        record with that offset exists on broker).

        Arguments:
            partition (TopicPartition): partition to check

        Returns:
            int: offset

        Raises:
            IllegalStateError: partition is not assigned

        .. versionchanged:: 0.4.0

            Changed ``AssertionError`` to ``IllegalStateError`` in case of
            unassigned partition
        """
        while True:
            if not self._subscription.is_assigned(partition):
                raise IllegalStateError(
                    'Partition {} is not assigned'.format(partition))

            assignment = self._subscription.subscription.assignment
            tp_state = assignment.state_value(partition)
            if not tp_state.has_valid_position:
                self._coordinator.check_errors()
                await asyncio.wait(
                    [tp_state.wait_for_position(),
                     assignment.unassign_future],
                    timeout=self._request_timeout_ms / 1000,
                    return_when=asyncio.FIRST_COMPLETED, loop=self._loop,
                )
                if not tp_state.has_valid_position:
                    if self._subscription.subscription is None:
                        raise IllegalStateError(
                            'Partition {} is not assigned'.format(partition))
                    if self._subscription.subscription.assignment is None:
                        self._coordinator.check_errors()
                        await self._subscription.wait_for_assignment()
                    continue
            return tp_state.position

    def highwater(self, partition):
        """ Last known highwater offset for a partition.

        A highwater offset is the offset that will be assigned to the next
        message that is produced. It may be useful for calculating lag, by
        comparing with the reported position. Note that both position and
        highwater refer to the *next* offset – i.e., highwater offset is one
        greater than the newest available message.

        Highwater offsets are returned as part of ``FetchResponse``, so will
        not be available if messages for this partition were not requested yet.

        Arguments:
            partition (TopicPartition): partition to check

        Returns:
            int or None: offset if available
        """
        assert self._subscription.is_assigned(partition), \
            'Partition is not assigned'
        assignment = self._subscription.subscription.assignment
        return assignment.state_value(partition).highwater

    def last_stable_offset(self, partition):
        """ Returns the Last Stable Offset of a topic. It will be the last
        offset up to which point all transactions were completed. Only
        available in with isolation_level `read_committed`, in
        `read_uncommitted` will always return -1. Will return None for older
        Brokers.

        As with ``highwater()`` will not be available until some messages are
        consumed.

        Arguments:
            partition (TopicPartition): partition to check

        Returns:
            int or None: offset if available
        """
        assert self._subscription.is_assigned(partition), \
            'Partition is not assigned'
        assignment = self._subscription.subscription.assignment
        return assignment.state_value(partition).lso

    def last_poll_timestamp(self, partition):
        """ Returns the timestamp of the last poll of this partition (in ms).
        It is the last time `highwater` and `last_stable_offset` were
<<<<<<< HEAD
        udpated. However it does not mean that new messages were received.
=======
        updated. However it does not mean that new messages were received.
>>>>>>> 84e2a981

        As with ``highwater()`` will not be available until some messages are
        consumed.

        Arguments:
            partition (TopicPartition): partition to check

        Returns:
            int or None: timestamp if available
        """
        assert self._subscription.is_assigned(partition), \
            'Partition is not assigned'
        assignment = self._subscription.subscription.assignment
        return assignment.state_value(partition).timestamp

    def seek(self, partition, offset):
        """ Manually specify the fetch offset for a TopicPartition.

        Overrides the fetch offsets that the consumer will use on the next
        ``getmany()``/``getone()`` call. If this API is invoked for the same
        partition more than once, the latest offset will be used on the next
        fetch.

        Note:
            You may lose data if this API is arbitrarily used in the middle
            of consumption to reset the fetch offsets. Use it either on
            rebalance listeners or after all pending messages are processed.

        Arguments:
            partition (TopicPartition): partition for seek operation
            offset (int): message offset in partition

        Raises:
            ValueError: if offset is not a positive integer
            IllegalStateError: partition is not currently assigned

        .. versionchanged:: 0.4.0

            Changed ``AssertionError`` to ``IllegalStateError`` and
            ``ValueError`` in respective cases.
        """
        if not isinstance(offset, int) or offset < 0:
            raise ValueError("Offset must be a positive integer")
        log.debug("Seeking to offset %s for partition %s", offset, partition)
        self._fetcher.seek_to(partition, offset)

    async def seek_to_beginning(self, *partitions):
        """ Seek to the oldest available offset for partitions.

        Arguments:
            *partitions: Optionally provide specific TopicPartitions, otherwise
                default to all assigned partitions.

        Raises:
            IllegalStateError: If any partition is not currently assigned
            TypeError: If partitions are not instances of TopicPartition

        .. versionadded:: 0.3.0

        """
        if not all([isinstance(p, TopicPartition) for p in partitions]):
            raise TypeError('partitions must be TopicPartition instances')

        if not partitions:
            partitions = self._subscription.assigned_partitions()
            assert partitions, 'No partitions are currently assigned'
        else:
            not_assigned = (
                set(partitions) - self._subscription.assigned_partitions()
            )
            if not_assigned:
                raise IllegalStateError(
                    "Partitions {} are not assigned".format(not_assigned))

        for tp in partitions:
            log.debug("Seeking to beginning of partition %s", tp)

        fut = self._fetcher.request_offset_reset(
            partitions, OffsetResetStrategy.EARLIEST)
        assignment = self._subscription.subscription.assignment
        await asyncio.wait(
            [fut, assignment.unassign_future],
            timeout=self._request_timeout_ms / 1000,
            return_when=asyncio.FIRST_COMPLETED,
            loop=self._loop
        )
        self._coordinator.check_errors()
        return fut.done()

    async def seek_to_end(self, *partitions):
        """Seek to the most recent available offset for partitions.

        Arguments:
            *partitions: Optionally provide specific TopicPartitions, otherwise
                default to all assigned partitions.

        Raises:
            IllegalStateError: If any partition is not currently assigned
            TypeError: If partitions are not instances of TopicPartition

        .. versionadded:: 0.3.0

        """
        if not all([isinstance(p, TopicPartition) for p in partitions]):
            raise TypeError('partitions must be TopicPartition instances')

        if not partitions:
            partitions = self._subscription.assigned_partitions()
            assert partitions, 'No partitions are currently assigned'
        else:
            not_assigned = (
                set(partitions) - self._subscription.assigned_partitions()
            )
            if not_assigned:
                raise IllegalStateError(
                    "Partitions {} are not assigned".format(not_assigned))

        for tp in partitions:
            log.debug("Seeking to end of partition %s", tp)
        fut = self._fetcher.request_offset_reset(
            partitions, OffsetResetStrategy.LATEST)
        assignment = self._subscription.subscription.assignment
        await asyncio.wait(
            [fut, assignment.unassign_future],
            timeout=self._request_timeout_ms / 1000,
            return_when=asyncio.FIRST_COMPLETED,
            loop=self._loop
        )
        self._coordinator.check_errors()
        return fut.done()

    async def seek_to_committed(self, *partitions):
        """ Seek to the committed offset for partitions.

        Arguments:
            *partitions: Optionally provide specific TopicPartitions, otherwise
                default to all assigned partitions.

        Returns:
            dict: ``{TopicPartition: offset}`` mapping
            of the currently committed offsets.

        Raises:
            IllegalStateError: If any partition is not currently assigned
            IllegalOperation: If used with ``group_id == None``

        .. versionchanged:: 0.3.0

            Changed ``AssertionError`` to ``IllegalStateError`` in case of
            unassigned partition
        """
        if not all([isinstance(p, TopicPartition) for p in partitions]):
            raise TypeError('partitions must be TopicPartition instances')

        if not partitions:
            partitions = self._subscription.assigned_partitions()
            assert partitions, 'No partitions are currently assigned'
        else:
            not_assigned = (
                set(partitions) - self._subscription.assigned_partitions()
            )
            if not_assigned:
                raise IllegalStateError(
                    "Partitions {} are not assigned".format(not_assigned))

        committed_offsets = {}
        for tp in partitions:
            offset = await self.committed(tp)
            committed_offsets[tp] = offset
            log.debug("Seeking to committed of partition %s %s", tp, offset)
            if offset is not None and offset >= 0:
                self._fetcher.seek_to(tp, offset)
        return committed_offsets

    async def offsets_for_times(self, timestamps):
        """
        Look up the offsets for the given partitions by timestamp. The returned
        offset for each partition is the earliest offset whose timestamp is
        greater than or equal to the given timestamp in the corresponding
        partition.

        The consumer does not have to be assigned the partitions.

        If the message format version in a partition is before 0.10.0, i.e.
        the messages do not have timestamps, ``None`` will be returned for that
        partition.

        Note:
            This method may block indefinitely if the partition does not exist.

        Arguments:
            timestamps (dict): ``{TopicPartition: int}`` mapping from partition
                to the timestamp to look up. Unit should be milliseconds since
                beginning of the epoch (midnight Jan 1, 1970 (UTC))

        Returns:
            dict: ``{TopicPartition: OffsetAndTimestamp}`` mapping from
            partition to the timestamp and offset of the first message with
            timestamp greater than or equal to the target timestamp.

        Raises:
            ValueError: If the target timestamp is negative
            UnsupportedVersionError: If the broker does not support looking
                up the offsets by timestamp.
            KafkaTimeoutError: If fetch failed in request_timeout_ms

        .. versionadded:: 0.3.0

        """
        if self._client.api_version <= (0, 10, 0):
            raise UnsupportedVersionError(
                "offsets_for_times API not supported for cluster version {}"
                .format(self._client.api_version))
        for tp, ts in timestamps.items():
            timestamps[tp] = int(ts)
            if ts < 0:
                raise ValueError(
                    "The target time for partition {} is {}. The target time "
                    "cannot be negative.".format(tp, ts))
        offsets = await self._fetcher.get_offsets_by_times(
            timestamps, self._request_timeout_ms)
        return offsets

    async def beginning_offsets(self, partitions):
        """ Get the first offset for the given partitions.

        This method does not change the current consumer position of the
        partitions.

        Note:
            This method may block indefinitely if the partition does not exist.

        Arguments:
            partitions (list): List of TopicPartition instances to fetch
                offsets for.

        Returns:
            dict: ``{TopicPartition: int}`` mapping of partition to  earliest
            available offset.

        Raises:
            UnsupportedVersionError: If the broker does not support looking
                up the offsets by timestamp.
            KafkaTimeoutError: If fetch failed in request_timeout_ms.

        .. versionadded:: 0.3.0

        """
        if self._client.api_version <= (0, 10, 0):
            raise UnsupportedVersionError(
                "offsets_for_times API not supported for cluster version {}"
                .format(self._client.api_version))
        offsets = await self._fetcher.beginning_offsets(
            partitions, self._request_timeout_ms)
        return offsets

    async def end_offsets(self, partitions):
        """ Get the last offset for the given partitions. The last offset of a
        partition is the offset of the upcoming message, i.e. the offset of the
        last available message + 1.

        This method does not change the current consumer position of the
        partitions.

        Note:
            This method may block indefinitely if the partition does not exist.

        Arguments:
            partitions (list): List of TopicPartition instances to fetch
                offsets for.

        Returns:
            dict: ``{TopicPartition: int}`` mapping of partition to last
            available offset + 1.

        Raises:
            UnsupportedVersionError: If the broker does not support looking
                up the offsets by timestamp.
            KafkaTimeoutError: If fetch failed in request_timeout_ms

        .. versionadded:: 0.3.0

        """
        if self._client.api_version <= (0, 10, 0):
            raise UnsupportedVersionError(
                "offsets_for_times API not supported for cluster version {}"
                .format(self._client.api_version))
        offsets = await self._fetcher.end_offsets(
            partitions, self._request_timeout_ms)
        return offsets

    def subscribe(self, topics=(), pattern=None, listener=None):
        """ Subscribe to a list of topics, or a topic regex pattern.

        Partitions will be dynamically assigned via a group coordinator.
        Topic subscriptions are not incremental: this list will replace the
        current assignment (if there is one).

        This method is incompatible with ``assign()``.

        Arguments:
           topics (list): List of topics for subscription.
           pattern (str): Pattern to match available topics. You must provide
               either topics or pattern, but not both.
           listener (ConsumerRebalanceListener): Optionally include listener
               callback, which will be called before and after each rebalance
               operation.
               As part of group management, the consumer will keep track of
               the list of consumers that belong to a particular group and
               will trigger a rebalance operation if one of the following
               events trigger:

               * Number of partitions change for any of the subscribed topics
               * Topic is created or deleted
               * An existing member of the consumer group dies
               * A new member is added to the consumer group

               When any of these events are triggered, the provided listener
               will be invoked first to indicate that the consumer's
               assignment has been revoked, and then again when the new
               assignment has been received. Note that this listener will
               immediately override any listener set in a previous call
               to subscribe. It is guaranteed, however, that the partitions
               revoked/assigned
               through this interface are from topics subscribed in this call.
        Raises:
            IllegalStateError: if called after previously calling assign()
            ValueError: if neither topics or pattern is provided or both
               are provided
            TypeError: if listener is not a ConsumerRebalanceListener
        """
        if not (topics or pattern):
            raise ValueError(
                "You should provide either `topics` or `pattern`")
        if topics and pattern:
            raise ValueError(
                "You can't provide both `topics` and `pattern`")
        if listener is not None and \
                not isinstance(listener, ConsumerRebalanceListener):
            raise TypeError(
                "listener should be an instance of ConsumerRebalanceListener")
        if pattern is not None:
            try:
                pattern = re.compile(pattern)
            except re.error as err:
                raise ValueError(
                    "{!r} is not a valid pattern: {}".format(pattern, err))
            self._subscription.subscribe_pattern(
                pattern=pattern, listener=listener)
            # NOTE: set_topics will trigger a rebalance, so the coordinator
            # will get the initial subscription shortly by ``metadata_changed``
            # handler.
            self._client.set_topics([])
            log.info("Subscribed to topic pattern: %s", pattern)
        elif topics:
            topics = self._validate_topics(topics)
            self._subscription.subscribe(
                topics=topics, listener=listener)
            self._client.set_topics(self._subscription.subscription.topics)
            if self._group_id is None:
                # We have reset the assignment, but client.set_topics will
                # not always do a metadata update. We force it to do it even
                # if metadata did not change. This will trigger a reassignment
                # on NoGroupCoordinator, but only if snapshot did not change,
                # thus we reset it too.
                self._client.force_metadata_update()
                if self._coordinator is not None:
                    self._coordinator._metadata_snapshot = {}
            log.info("Subscribed to topic(s): %s", topics)

    def subscription(self):
        """ Get the current topic subscription.

        Returns:
            frozenset: {topic, ...}
        """
        return self._subscription.topics

    def unsubscribe(self):
        """ Unsubscribe from all topics and clear all assigned partitions. """
        self._subscription.unsubscribe()
        if self._group_id is not None:
            self._coordinator.maybe_leave_group()
        self._client.set_topics([])
        log.info(
            "Unsubscribed all topics or patterns and assigned partitions")

    async def getone(self, *partitions):
        """
        Get one message from Kafka.
        If no new messages prefetched, this method will wait for it.

        Arguments:
            partitions (List[TopicPartition]): Optional list of partitions to
                return from. If no partitions specified then returned message
                will be from any partition, which consumer is subscribed to.

        Returns:
            ConsumerRecord

        Will return instance of

        .. code:: python

            collections.namedtuple(
                "ConsumerRecord",
                ["topic", "partition", "offset", "key", "value"])

        Example usage:


        .. code:: python

            while True:
                message = await consumer.getone()
                topic = message.topic
                partition = message.partition
                # Process message
                print(message.offset, message.key, message.value)

        """
        assert all(map(lambda k: isinstance(k, TopicPartition), partitions))
        if self._closed:
            raise ConsumerStoppedError()

        # Raise coordination errors if any
        self._coordinator.check_errors()

        with self._subscription.fetch_context():
            msg = await self._fetcher.next_record(partitions)
        return msg

    async def getmany(self, *partitions, timeout_ms=0, max_records=None):
        """Get messages from assigned topics / partitions.

        Prefetched messages are returned in batches by topic-partition.
        If messages is not available in the prefetched buffer this method waits
        `timeout_ms` milliseconds.

        Arguments:
            partitions (List[TopicPartition]): The partitions that need
                fetching message. If no one partition specified then all
                subscribed partitions will be used
            timeout_ms (int, optional): milliseconds spent waiting if
                data is not available in the buffer. If 0, returns immediately
                with any records that are available currently in the buffer,
                else returns empty. Must not be negative. Default: 0
        Returns:
            dict: topic to list of records since the last fetch for the
                subscribed list of topics and partitions

        Example usage:


        .. code:: python

            data = await consumer.getmany()
            for tp, messages in data.items():
                topic = tp.topic
                partition = tp.partition
                for message in messages:
                    # Process message
                    print(message.offset, message.key, message.value)

        """
        assert all(map(lambda k: isinstance(k, TopicPartition), partitions))
        if self._closed:
            raise ConsumerStoppedError()

        if max_records is not None and (
                not isinstance(max_records, int) or max_records < 1):
            raise ValueError("`max_records` must be a positive Integer")

        # Raise coordination errors if any
        self._coordinator.check_errors()

        timeout = timeout_ms / 1000
        with self._subscription.fetch_context():
            records = await self._fetcher.fetched_records(
                partitions, timeout,
                max_records=max_records or self._max_poll_records)
        return records

    def pause(self, *partitions):
        """Suspend fetching from the requested partitions.

        Future calls to :meth:`~aiokafka.AIOKafkaConsumer.getmany` will not
        return any records from these partitions until they have been resumed
        using :meth:`~aiokafka.AIOKafkaConsumer.resume`.

        Note: This method does not affect partition subscription.
        In particular, it does not cause a group rebalance when automatic
        assignment is used.

        Arguments:
            *partitions (TopicPartition): Partitions to pause.
        """
        if not all([isinstance(p, TopicPartition) for p in partitions]):
            raise TypeError('partitions must be TopicPartition namedtuples')

        for partition in partitions:
            log.debug("Pausing partition %s", partition)
            self._subscription.pause(partition)

    def paused(self):
        """Get the partitions that were previously paused using
        :meth:`~aiokafka.AIOKafkaConsumer.pause`.

        Returns:
            set: {partition (TopicPartition), ...}
        """
        return self._subscription.paused_partitions()

    def resume(self, *partitions):
        """Resume fetching from the specified (paused) partitions.

        Arguments:
            *partitions (TopicPartition): Partitions to resume.
        """
        if not all([isinstance(p, TopicPartition) for p in partitions]):
            raise TypeError('partitions must be TopicPartition namedtuples')

        for partition in partitions:
            log.debug("Resuming partition %s", partition)
            self._subscription.resume(partition)

    def __aiter__(self):
        if self._closed:
            raise ConsumerStoppedError()
        return self

    async def __anext__(self):
        """Asyncio iterator interface for consumer

        Note:
            TopicAuthorizationFailedError and OffsetOutOfRangeError
            exceptions can be raised in iterator.
            All other KafkaError exceptions will be logged and not raised
        """
        while True:
            try:
                return (await self.getone())
            except ConsumerStoppedError:
                raise StopAsyncIteration  # noqa: F821
            except (TopicAuthorizationFailedError,
                    OffsetOutOfRangeError,
                    NoOffsetForPartitionError) as err:
                raise err
            except RecordTooLargeError:
                log.exception("error in consumer iterator: %s")

<<<<<<< HEAD
    @property
    def records_last_request(self):
        return self._fetcher.records_last_request

    @property
    def records_last_response(self):
        return self._fetcher.records_last_response
=======
    async def __aenter__(self):
        await self.start()
        return self

    async def __aexit__(self, exc_type, exc, tb):
        await self.stop()
>>>>>>> 84e2a981
<|MERGE_RESOLUTION|>--- conflicted
+++ resolved
@@ -18,11 +18,7 @@
 )
 from aiokafka.structs import TopicPartition
 from aiokafka.util import (
-<<<<<<< HEAD
-    PY_36, commit_structure_validate
-=======
     PY_36, commit_structure_validate, get_running_loop
->>>>>>> 84e2a981
 )
 from aiokafka import __version__
 
@@ -211,12 +207,9 @@
             Default: None
         sasl_plain_password (str): password for sasl PLAIN authentication.
             Default: None
-<<<<<<< HEAD
-=======
         sasl_oauth_token_provider (kafka.oauth.abstract.AbstractTokenProvider):
             OAuthBearer token provider instance. (See kafka.oauth.abstract).
             Default: None
->>>>>>> 84e2a981
 
     Note:
         Many configuration parameters are taken from Java Client:
@@ -261,18 +254,15 @@
                  sasl_plain_username=None,
                  sasl_kerberos_service_name='kafka',
                  sasl_kerberos_domain_name=None,
-<<<<<<< HEAD
                  traced_from_parent_span=None,
                  start_rebalancing_span=None,
                  start_coordinator_span=None,
                  on_generation_id_known=None,
                  flush_spans=None):
-=======
                  sasl_oauth_token_provider=None):
         if loop is None:
             loop = get_running_loop()
 
->>>>>>> 84e2a981
         if max_poll_records is not None and (
                 not isinstance(max_poll_records, int) or max_poll_records < 1):
             raise ValueError("`max_poll_records` should be positive Integer")
@@ -293,12 +283,8 @@
             sasl_plain_username=sasl_plain_username,
             sasl_plain_password=sasl_plain_password,
             sasl_kerberos_service_name=sasl_kerberos_service_name,
-<<<<<<< HEAD
-            sasl_kerberos_domain_name=sasl_kerberos_domain_name)
-=======
             sasl_kerberos_domain_name=sasl_kerberos_domain_name,
             sasl_oauth_token_provider=sasl_oauth_token_provider)
->>>>>>> 84e2a981
 
         self._group_id = group_id
         self._heartbeat_interval_ms = heartbeat_interval_ms
@@ -321,14 +307,11 @@
         self._isolation_level = isolation_level
         self._rebalance_timeout_ms = rebalance_timeout_ms
         self._max_poll_interval_ms = max_poll_interval_ms
-<<<<<<< HEAD
         self._traced_from_parent_span = traced_from_parent_span
         self._start_rebalancing_span = start_rebalancing_span
         self._start_coordinator_span = start_coordinator_span
         self._on_generation_id_known = on_generation_id_known
         self._flush_spans = flush_spans
-=======
->>>>>>> 84e2a981
 
         self._check_crcs = check_crcs
         self._subscription = SubscriptionState(loop=loop)
@@ -345,11 +328,8 @@
             self._client.set_topics(topics)
             self._subscription.subscribe(topics=topics)
 
-<<<<<<< HEAD
     # Warn if consumer was not closed properly
     # We don't attempt to close the Consumer, as __del__ is synchronous
-=======
->>>>>>> 84e2a981
     def __del__(self, _warnings=warnings):
         if self._closed is False:
             if PY_36:
@@ -365,16 +345,6 @@
                 context['source_traceback'] = self._source_traceback
             self._loop.call_exception_handler(context)
 
-<<<<<<< HEAD
-    async def __aenter__(self):
-        await self.start()
-        return self
-
-    async def __aexit__(self, type, value, traceback):
-        await self.stop()
-
-=======
->>>>>>> 84e2a981
     async def start(self):
         """ Connect to Kafka cluster. This will:
 
@@ -384,12 +354,9 @@
         """
         assert self._fetcher is None, "Did you call `start` twice?"
         await self._client.bootstrap()
-<<<<<<< HEAD
         if self._closed:
             raise ConsumerStoppedError()
 
-=======
->>>>>>> 84e2a981
         await self._wait_topics()
 
         if self._client.api_version < (0, 9):
@@ -429,16 +396,13 @@
                 assignors=self._partition_assignment_strategy,
                 exclude_internal_topics=self._exclude_internal_topics,
                 rebalance_timeout_ms=self._rebalance_timeout_ms,
-<<<<<<< HEAD
                 max_poll_interval_ms=self._max_poll_interval_ms,
                 traced_from_parent_span=self._traced_from_parent_span,
                 start_rebalancing_span=self._start_rebalancing_span,
                 start_coordinator_span=self._start_coordinator_span,
                 on_generation_id_known=self._on_generation_id_known,
                 flush_spans=self._flush_spans,
-=======
                 max_poll_interval_ms=self._max_poll_interval_ms
->>>>>>> 84e2a981
             )
             if self._subscription.subscription is not None:
                 if self._subscription.partitions_auto_assigned():
@@ -523,13 +487,10 @@
         """
         return self._subscription.assigned_partitions()
 
-<<<<<<< HEAD
     def set_close(self):
         self._closed = True
         self._client.set_close()
 
-=======
->>>>>>> 84e2a981
     async def stop(self):
         """ Close the consumer, while waiting for finilizers:
 
@@ -762,11 +723,7 @@
     def last_poll_timestamp(self, partition):
         """ Returns the timestamp of the last poll of this partition (in ms).
         It is the last time `highwater` and `last_stable_offset` were
-<<<<<<< HEAD
-        udpated. However it does not mean that new messages were received.
-=======
         updated. However it does not mean that new messages were received.
->>>>>>> 84e2a981
 
         As with ``highwater()`` will not be available until some messages are
         consumed.
@@ -1318,7 +1275,6 @@
             except RecordTooLargeError:
                 log.exception("error in consumer iterator: %s")
 
-<<<<<<< HEAD
     @property
     def records_last_request(self):
         return self._fetcher.records_last_request
@@ -1326,11 +1282,9 @@
     @property
     def records_last_response(self):
         return self._fetcher.records_last_response
-=======
     async def __aenter__(self):
         await self.start()
         return self
 
     async def __aexit__(self, exc_type, exc, tb):
-        await self.stop()
->>>>>>> 84e2a981
+        await self.stop()