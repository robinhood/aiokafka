import asyncio
import collections
import logging
import random
import time
from itertools import chain
from time import monotonic

from kafka.protocol.offset import OffsetRequest

from aiokafka.protocol.fetch import FetchRequest
import aiokafka.errors as Errors
from aiokafka.errors import (
    ConsumerStoppedError, RecordTooLargeError, KafkaTimeoutError)
from aiokafka.record.memory_records import MemoryRecords
from aiokafka.record.control_record import ControlRecord, ABORT_MARKER
from aiokafka.structs import OffsetAndTimestamp, TopicPartition, ConsumerRecord
from aiokafka.util import ensure_future, create_future

log = logging.getLogger(__name__)

UNKNOWN_OFFSET = -1

# Isolation levels
READ_UNCOMMITTED = 0
READ_COMMITTED = 1


class OffsetResetStrategy:
    LATEST = -1
    EARLIEST = -2
    NONE = 0

    @classmethod
    def from_str(cls, name):
        name = name.lower()
        if name == "latest":
            return cls.LATEST
        if name == "earliest":
            return cls.EARLIEST
        if name == "none":
            return cls.NONE
        else:
            log.warning(
                'Unrecognized ``auto_offset_reset`` config, using NONE')
            return cls.NONE

    @classmethod
    def to_str(cls, value):
        if value == cls.LATEST:
            return "latest"
        if value == cls.EARLIEST:
            return "earliest"
        if value == cls.NONE:
            return "none"
        else:
            return "timestamp({})".format(value)


class FetchResult:
    def __init__(
            self, tp, *, assignment, loop, partition_records, backoff):
        self._topic_partition = tp
        self._partition_records = partition_records

        self._created = loop.time()
        self._backoff = backoff
        self._loop = loop

        self._assignment = assignment

    def calculate_backoff(self):
        lifetime = self._loop.time() - self._created
        if lifetime < self._backoff:
            return self._backoff - lifetime
        return 0

    def check_assignment(self, tp):
        assignment = self._assignment

        # There are cases where the returned offset from broker differs from
        # what was requested. This would not be much of an issue if the user
        # could not seek to a different position between yielding results,
        # so we should double check that position did not change between each
        # result yielding.
        return_result = True
        if assignment.active:
            tp = self._topic_partition
            tp_state = assignment.state_value(tp)
            if tp_state.paused:
                return_result = False
            else:
                position = tp_state.position
                if position != self._partition_records.next_fetch_offset:
                    return_result = False
        else:
            return_result = False

        if not return_result:
            # this can happen when a rebalance happened before
            # fetched records are returned
            log.debug("Not returning fetched records for partition %s"
                      " since it is no fetchable (unassigned or paused)", tp)
            self._partition_records = None
            return False
        return True

    def _update_position(self):
        state = self._assignment.state_value(self._topic_partition)
        state.consumed_to(self._partition_records.next_fetch_offset)

    def getone(self):
        tp = self._topic_partition
        if not self.check_assignment(tp) or not self.has_more():
            return

        while True:
            try:
                msg = next(self._partition_records)
            except StopIteration:
                # We should update position in any case
                self._update_position()
                self._partition_records = None
                return
            else:
                self._update_position()
                return msg

    def getall(self, max_records=None):
        tp = self._topic_partition
        if not self.check_assignment(tp) or not self.has_more():
            return []

        ret_list = []
        for msg in self._partition_records:
            ret_list.append(msg)
            if max_records is not None and len(ret_list) >= max_records:
                self._update_position()
                break
        else:
            self._update_position()
            self._partition_records = None

        return ret_list

    def has_more(self):
        return self._partition_records is not None

    def __repr__(self):
        return "<FetchResult position={!r}>".format(
            self._partition_records.next_fetch_offset)


class FetchError:
    def __init__(self, *, loop, error, backoff):
        self._error = error
        self._created = loop.time()
        self._backoff = backoff
        self._loop = loop

    def calculate_backoff(self):
        lifetime = self._loop.time() - self._created
        if lifetime < self._backoff:
            return self._backoff - lifetime
        return 0

    def check_raise(self):
        # TODO: Do we need to raise error if partition not assigned anymore
        raise self._error

    def __repr__(self):
        return "<FetchError error={!r}>".format(self._error)


class PartitionRecords:

    def __init__(
            self, tp, records, aborted_transactions, fetch_offset,
            key_deserializer, value_deserializer, check_crcs, isolation_level):
        self._tp = tp
        self._records = records
        self._aborted_transactions = sorted(
            aborted_transactions or [], key=lambda x: x[1])
        self._aborted_producers = set()
        self._key_deserializer = key_deserializer
        self._value_deserializer = value_deserializer
        self._check_crcs = check_crcs
        self._isolation_level = isolation_level

        # Even without consuming any records we may need to force position to
        # a next offset. In cases like aborted transactions, control batches,
        # empty compacted batches, etc.
        self.next_fetch_offset = fetch_offset

        self._records_iterator = self._unpack_records()

    def __iter__(self):
        return self

    def __next__(self):
        try:
            return next(self._records_iterator)
        except StopIteration:
            # Break reference cycle just in case
            self._records_iterator = None
            raise

    def _unpack_records(self):
        # NOTE: if the batch is not compressed it's equal to 1 record in
        #       v0 and v1.
        tp = self._tp
        records = self._records
        while records.has_next():
            next_batch = records.next_batch()
            if self._check_crcs and not next_batch.validate_crc():
                # This iterator will be closed after the exception, so we don't
                # try to drain other batches here. They will be refetched.
<<<<<<< HEAD
                raise Errors.CorruptRecordException(f"Invalid CRC - {tp}")
=======
                raise Errors.CorruptRecordException(
                    "Invalid CRC - {tp}".format(tp=tp))
>>>>>>> 84e2a981

            if self._isolation_level == READ_COMMITTED and \
                    next_batch.producer_id is not None:
                self._consume_aborted_up_to(next_batch.base_offset)

                if next_batch.is_control_batch:
                    if self._contains_abort_marker(next_batch):
                        self._aborted_producers.remove(next_batch.producer_id)

                if next_batch.is_transactional and \
                        next_batch.producer_id in self._aborted_producers:
                    log.debug(
                        "Skipping aborted record batch from partition %s with"
                        " producer_id %s and offsets %s to %s",
                        tp, next_batch.producer_id,
                        next_batch.base_offset, next_batch.next_offset - 1
                    )
                    self.next_fetch_offset = next_batch.next_offset
                    continue

            # We skip control batches no matter the isolation level
            if next_batch.is_control_batch:
                self.next_fetch_offset = next_batch.next_offset
                continue

            for record in next_batch:
                # It's OK for the offset to be larger than the current
                # partition. It will happen in compacted topics.
                if record.offset < self.next_fetch_offset:
                    # Probably just a compressed messageset, it's ok to skip.
                    continue
                consumer_record = self._consumer_record(tp, record)
                self.next_fetch_offset = record.offset + 1
                yield consumer_record

            # Message format v2 preserves the last offset in a batch even if
            # the last record is removed through compaction. By using the next
            # offset computed from the last offset in the batch, we ensure that
            # the offset of the next fetch will point to the next batch, which
            # avoids unnecessary re-fetching of the same batch (in the worst
            # case, the consumer could get stuck fetching the same batch
            # repeatedly).
            self.next_fetch_offset = next_batch.next_offset

    def _consume_aborted_up_to(self, batch_offset):
        # Consume aborted transactions list up to this one to form
        # aborted_producers list
        aborted_transactions = self._aborted_transactions
        while aborted_transactions:
            producer_id, first_offset = aborted_transactions[0]
            if first_offset <= batch_offset:
                self._aborted_producers.add(producer_id)
                aborted_transactions.pop(0)
            else:
                break

    def _contains_abort_marker(self, next_batch):
        # Control Marker is used to specify when we can stop
        # aborting batches
        try:
            control_record = next(next_batch)
        except StopIteration:  # pragma: no cover
            raise Errors.KafkaError(
                "Control batch did not contain any records")
        return ControlRecord.parse(control_record.key) == ABORT_MARKER

    def _consumer_record(self, tp, record):
        key_size = len(record.key) if record.key is not None else -1
        value_size = \
            len(record.value) if record.value is not None else -1

        if self._key_deserializer:
            key = self._key_deserializer(record.key)
        else:
            key = record.key
        if self._value_deserializer:
            value = self._value_deserializer(record.value)
        else:
            value = record.value

        return ConsumerRecord(
            tp.topic, tp.partition, record.offset, record.timestamp,
            record.timestamp_type, key, value, record.checksum,
            key_size, value_size, tuple(record.headers))


class Fetcher:
    """Initialize a Kafka Message Fetcher.

    Parameters:
        client (AIOKafkaClient): kafka client
        subscription (SubscriptionState): instance of SubscriptionState
            located in kafka.consumer.subscription_state
        key_deserializer (callable): Any callable that takes a
            raw message key and returns a deserialized key.
        value_deserializer (callable, optional): Any callable that takes a
            raw message value and returns a deserialized value.
        fetch_min_bytes (int): Minimum amount of data the server should
            return for a fetch request, otherwise wait up to
            fetch_max_wait_ms for more data to accumulate. Default: 1.
        fetch_max_bytes (int): The maximum amount of data the server should
            return for a fetch request. This is not an absolute maximum, if
            the first message in the first non-empty partition of the fetch
            is larger than this value, the message will still be returned
            to ensure that the consumer can make progress. NOTE: consumer
            performs fetches to multiple brokers in parallel so memory
            usage will depend on the number of brokers containing
            partitions for the topic.
            Supported Kafka version >= 0.10.1.0. Default: 52428800 (50 Mb).
        fetch_max_wait_ms (int): The maximum amount of time in milliseconds
            the server will block before answering the fetch request if
            there isn't sufficient data to immediately satisfy the
            requirement given by fetch_min_bytes. Default: 500.
        max_partition_fetch_bytes (int): The maximum amount of data
            per-partition the server will return. The maximum total memory
            used for a request = #partitions * max_partition_fetch_bytes.
            This size must be at least as large as the maximum message size
            the server allows or else it is possible for the producer to
            send messages larger than the consumer can fetch. If that
            happens, the consumer can get stuck trying to fetch a large
            message on a certain partition. Default: 1048576.
        check_crcs (bool): Automatically check the CRC32 of the records
            consumed. This ensures no on-the-wire or on-disk corruption to
            the messages occurred. This check adds some overhead, so it may
            be disabled in cases seeking extreme performance. Default: True
        fetcher_timeout (float): Maximum polling interval in the background
            fetching routine. Default: 0.2
        prefetch_backoff (float): number of seconds to wait until
            consumption of partition is paused. Paused partitions will not
            request new data from Kafka server (will not be included in
            next poll request).
        auto_offset_reset (str): A policy for resetting offsets on
            OffsetOutOfRange errors: 'earliest' will move to the oldest
            available message, 'latest' will move to the most recent. Any
            ofther value will raise the exception. Default: 'latest'.
        isolation_level (str): Controls how to read messages written
            transactionally. See consumer description.
    """

    def __init__(
            self, client, subscriptions, *, loop,
            key_deserializer=None,
            value_deserializer=None,
            fetch_min_bytes=1,
            fetch_max_bytes=52428800,
            fetch_max_wait_ms=500,
            max_partition_fetch_bytes=1048576,
            check_crcs=True,
            fetcher_timeout=0.2,
            prefetch_backoff=0.1,
            retry_backoff_ms=100,
            auto_offset_reset='latest',
            isolation_level="read_uncommitted"):
        self._client = client
        self._loop = loop
        self._key_deserializer = key_deserializer
        self._value_deserializer = value_deserializer
        self._fetch_min_bytes = fetch_min_bytes
        self._fetch_max_bytes = fetch_max_bytes
        self._fetch_max_wait_ms = fetch_max_wait_ms
        self._max_partition_fetch_bytes = max_partition_fetch_bytes
        self._check_crcs = check_crcs
        self._fetcher_timeout = fetcher_timeout
        self._prefetch_backoff = prefetch_backoff
        self._retry_backoff = retry_backoff_ms / 1000
        self._subscriptions = subscriptions
        self._default_reset_strategy = OffsetResetStrategy.from_str(
            auto_offset_reset)

        self.records_last_request = {}
        self.records_last_response = {}

        if isolation_level == "read_uncommitted":
            self._isolation_level = READ_UNCOMMITTED
        elif isolation_level == "read_committed":
            self._isolation_level = READ_COMMITTED
        else:
            raise ValueError(
                "Incorrect isolation level {}".format(isolation_level))

        self._records = collections.OrderedDict()
        self._in_flight = set()
        self._pending_tasks = set()

        self._wait_consume_future = None
        self._fetch_waiters = set()

        # SubscriptionState will pass Coordination critical errors to those
        # waiters directly
        self._subscriptions.register_fetch_waiters(self._fetch_waiters)

        if client.api_version >= (0, 11):
            req_version = 4
        elif client.api_version >= (0, 10, 1):
            req_version = 3
        elif client.api_version >= (0, 10):
            req_version = 2
        else:
            req_version = 1
        self._fetch_request_class = FetchRequest[req_version]

        self._fetch_task = ensure_future(
            self._fetch_requests_routine(), loop=loop)

        self._closed = False

    async def close(self):
        self._closed = True

        self._fetch_task.cancel()
        try:
            await self._fetch_task
        except asyncio.CancelledError:
            pass

        # Fail all pending fetchone/fetchall calls
        for waiter in self._fetch_waiters:
            self._notify(waiter)

        for x in self._pending_tasks:
            x.cancel()
            await x

    def _notify(self, future):
        if future is not None and not future.done():
            future.set_result(None)

    def _create_fetch_waiter(self):
        # Creating a fetch waiter is usually not that frequent of an operation,
        # (get methods will return all data first, before a waiter is created)

        fut = create_future(loop=self._loop)
        self._fetch_waiters.add(fut)
        fut.add_done_callback(
            lambda f, waiters=self._fetch_waiters: waiters.remove(f))
        return fut

    @property
    def error_future(self):
        return self._fetch_task

    async def _fetch_requests_routine(self):
        """ Implements a background task to populate internal fetch queue
        ``self._records`` with prefetched messages. This helps isolate the
        ``getall/getone`` calls from actual calls to broker. This way we don't
        need to think of what happens if user calls get in 2 tasks, etc.

            The loop is quite complicated due to a large set of events that
        can allow new fetches to be send. Those include previous fetches,
        offset resets, metadata updates to discover new leaders for partitions,
        data consumed for partition.

            Previously the offset reset was performed separately, but it did
        not perform too reliably. In ``kafka-python`` and Java client the reset
        is perform in ``poll()`` before each fetch, which works good for sync
        systems. But with ``aiokafka`` the user can actually break such
        behaviour quite easily by performing actions from different tasks.
        """
        try:
            assignment = None

            def start_pending_task(coro, node_id, self=self):
                task = ensure_future(coro, loop=self._loop)
                self._pending_tasks.add(task)
                self._in_flight.add(node_id)

                def on_done(fut, self=self):
                    self._in_flight.discard(node_id)
                task.add_done_callback(on_done)

            while True:
                # If we lose assignment we just cancel all current tasks,
                # wait for new assignment and restart the loop
                if assignment is None or not assignment.active:
                    for task in self._pending_tasks:
                        # Those tasks should have proper handling for
                        # cancellation
                        if not task.done():
                            task.cancel()
                        await task
                    self._pending_tasks.clear()
                    self._records.clear()

                    subscription = self._subscriptions.subscription
                    if subscription is None or \
                            subscription.assignment is None:
                        try:
                            waiter = self._subscriptions.wait_for_assignment()
                            await waiter
                        except Errors.KafkaError:
                            # Critical coordination waiters will be passed
                            # to user, but fetcher can just ignore those
                            continue
                    assignment = self._subscriptions.subscription.assignment
                assert assignment is not None and assignment.active

                # Reset consuming signal future.
                self._wait_consume_future = create_future(loop=self._loop)
                # Determine what action to take per node
                (fetch_requests, reset_requests, timeout, invalid_metadata,
                 resume_futures) = self._get_actions_per_node(assignment)

                # Start fetch tasks
                for node_id, request in fetch_requests:
                    start_pending_task(
                        self._proc_fetch_request(assignment, node_id, request),
                        node_id=node_id)
                # Start update position tasks
                for node_id, tps in reset_requests.items():
                    start_pending_task(
                        self._update_fetch_positions(assignment, node_id, tps),
                        node_id=node_id)
                # Apart from pending requests we also need to react to other
                # events to send new fetches as soon as possible
                other_futs = [self._wait_consume_future,
                              assignment.unassign_future]
                if invalid_metadata:
                    fut = self._client.force_metadata_update()
                    other_futs.append(fut)

                done_set, _ = await asyncio.wait(
                    chain(self._pending_tasks, other_futs, resume_futures),
                    loop=self._loop,
                    timeout=timeout,
                    return_when=asyncio.FIRST_COMPLETED)

                # Process fetch tasks results if any
                done_pending = self._pending_tasks.intersection(done_set)
                if done_pending:
                    has_new_data = any(fut.result() for fut in done_pending)
                    if has_new_data:
                        for waiter in self._fetch_waiters:
                            # we added some messages to self._records,
                            # wake up waiters
                            self._notify(waiter)
                    self._pending_tasks -= done_pending
        except asyncio.CancelledError:
            pass
        except Exception:  # pragma: no cover
            await self.close()
            raise Errors.KafkaError("Unexpected error during data retrieval")

    def _get_actions_per_node(self, assignment):
        """ For each assigned partition determine the action needed to be
        performed and group those by leader node id.
        """
        # create the fetch info as a dict of lists of partition info tuples
        # which can be passed to FetchRequest() via .items()
        fetchable = collections.defaultdict(list)
        awaiting_reset = collections.defaultdict(list)
        backoff_by_nodes = collections.defaultdict(list)
        resume_futures = []
        invalid_metadata = False

        for tp in assignment.tps:
            tp_state = assignment.state_value(tp)

            node_id = self._client.cluster.leader_for_partition(tp)
            backoff = 0
            if tp in self._records:
                # We have data still not consumed by user. In this case we
                # usually wait for the user to finish consumption, but to avoid
                # blocking other partitions we have a timeout here.
                record = self._records[tp]
                backoff = record.calculate_backoff()
                if backoff:
                    backoff_by_nodes[node_id].append(backoff)
            elif node_id in self._in_flight:
                # We have in-flight fetches to this node
                continue
            elif node_id is None or node_id == -1:
                log.debug("No leader found for partition %s."
                          " Waiting metadata update", tp)
                invalid_metadata = True
            elif not tp_state.has_valid_position:
                awaiting_reset[node_id].append(tp)
            elif tp_state.paused:
                resume_futures.append(tp_state.resume_fut)
            else:
                position = tp_state.position
                fetchable[node_id].append((tp, position))
                log.debug(
                    "Adding fetch request for partition %s at offset %d",
                    tp, position)

        fetch_requests = []
        for node_id, partition_data in fetchable.items():
            if node_id in backoff_by_nodes:
                # At least one partition is still waiting to be consumed
                continue
            if node_id in awaiting_reset:
                # First we need to reset offset for some partitions, then we
                # will fetch next page of results
                continue

            # Shuffle partition data to help get more equal consumption
            random.shuffle(partition_data)

            # Create fetch request
            by_topics = collections.defaultdict(list)
            for tp, position in partition_data:
                by_topics[tp.topic].append((
                    tp.partition,
                    position,
                    self._max_partition_fetch_bytes))
            klass = self._fetch_request_class
            if klass.API_VERSION > 3:
                req = klass(
                    -1,  # replica_id
                    self._fetch_max_wait_ms,
                    self._fetch_min_bytes,
                    self._fetch_max_bytes,
                    self._isolation_level,
                    list(by_topics.items()))
            elif klass.API_VERSION == 3:
                req = klass(
                    -1,  # replica_id
                    self._fetch_max_wait_ms,
                    self._fetch_min_bytes,
                    self._fetch_max_bytes,
                    list(by_topics.items()))
            else:
                req = klass(
                    -1,  # replica_id
                    self._fetch_max_wait_ms,
                    self._fetch_min_bytes,
                    list(by_topics.items()))
            fetch_requests.append((node_id, req))

        if backoff_by_nodes:
            # Return min time till any node will be ready to send event
            # (max of it's backoffs)
            backoff = min(map(max, backoff_by_nodes.values()))
        else:
            backoff = self._fetcher_timeout
        return (
            fetch_requests, awaiting_reset, backoff, invalid_metadata,
            resume_futures
        )

    async def _proc_fetch_request(self, assignment, node_id, request):
        needs_wakeup = False
        request_topic_partitions = set()
        fetch_offsets = {}
        records_last_request = self.records_last_request
        records_last_response = self.records_last_response
        time_request = monotonic()
        for topic, partitions in request.topics:
            for partition, offset, _ in partitions:
                tp = TopicPartition(topic, partition)
                request_topic_partitions.add(tp)
                fetch_offsets[tp] = offset
                records_last_request[tp] = time_request
        try:
            response = await self._client.send(node_id, request)
        except Errors.KafkaError as err:
            log.error("Failed fetch messages from %s: %s", node_id, err)
            await asyncio.sleep(self._retry_backoff, loop=self._loop)
            return False
        except asyncio.CancelledError:
            # Either `close()` or partition unassigned. Either way the result
            # is no longer of interest.
            return False
        time_response = monotonic()

        if not assignment.active:
            log.debug(
                "Discarding fetch response since the assignment changed during"
                " fetch")
            return False

<<<<<<< HEAD
=======
        fetch_offsets = {}
        for topic, partitions in request.topics:
            for partition, offset, _ in partitions:
                fetch_offsets[TopicPartition(topic, partition)] = offset

>>>>>>> 84e2a981
        now_ms = int(1000 * time.time())
        for topic, partitions in response.topics:
            for partition, error_code, highwater, *part_data in partitions:
                records_last_response[tp] = time_response
                tp = TopicPartition(topic, partition)
                error_type = Errors.for_code(error_code)
                fetch_offset = fetch_offsets[tp]
                tp_state = assignment.state_value(tp)
                if error_type is Errors.NoError:
                    if request.API_VERSION >= 4:
                        aborted_transactions = part_data[-2]
                        lso = part_data[-3]
                    else:
                        aborted_transactions = None
                        lso = None

                    tp_state.highwater = highwater
                    tp_state.lso = lso
                    tp_state.timestamp = now_ms
<<<<<<< HEAD
                    if not tp_state.has_valid_position or \
                            tp_state.position != fetch_offset :
                        log.debug(
                            "Discarding fetch response for partition %s "
                            "since its offset %s does not match the current "
                            "position", tp, fetch_offset)
                        continue
=======
>>>>>>> 84e2a981

                    # part_data also contains lso, aborted_transactions.
                    # message_set is last
                    records = MemoryRecords(part_data[-1])
                    if records.has_next():
                        log.debug(
                            "Adding fetched record for partition %s with"
                            " offset %d to buffered record list",
                            tp, fetch_offset)

                        partition_records = PartitionRecords(
                            tp, records, aborted_transactions, fetch_offset,
                            self._key_deserializer, self._value_deserializer,
                            self._check_crcs, self._isolation_level)

                        self._records[tp] = FetchResult(
                            tp, partition_records=partition_records,
                            assignment=assignment,
                            backoff=self._prefetch_backoff,
                            loop=self._loop)

                        # We added at least 1 successful record
                        needs_wakeup = True
                    elif records.size_in_bytes() > 0:
                        # we did not read a single message from a non-empty
                        # buffer because that message's size is larger than
                        # fetch size, in this case record this exception
                        err = RecordTooLargeError(
                            "There are some messages at [Partition=Offset]: "
                            "%s=%s whose size is larger than the fetch size %s"
                            " and hence cannot be ever returned. "
                            "Increase the fetch size, or decrease the maximum "
                            "message size the broker will allow.",
                            tp, fetch_offset, self._max_partition_fetch_bytes)
                        self._set_error(tp, err)
                        tp_state.consumed_to(tp_state.position + 1)
                        needs_wakeup = True

                elif error_type in (Errors.NotLeaderForPartitionError,
                                    Errors.UnknownTopicOrPartitionError):
                    self._client.force_metadata_update()
                elif error_type is Errors.OffsetOutOfRangeError:
                    if self._default_reset_strategy != \
                            OffsetResetStrategy.NONE:
                        tp_state.await_reset(self._default_reset_strategy)
                    else:
                        err = Errors.OffsetOutOfRangeError({tp: fetch_offset})
                        self._set_error(tp, err)
                        needs_wakeup = True
                    log.info(
                        "Fetch offset %s is out of range for partition %s,"
                        " resetting offset", fetch_offset, tp)
                elif error_type is Errors.TopicAuthorizationFailedError:
                    log.warning(
                        "Not authorized to read from topic %s.", tp.topic)
                    err = Errors.TopicAuthorizationFailedError(tp.topic)
                    self._set_error(tp, err)
                    needs_wakeup = True
                else:
                    log.warning('Unexpected error while fetching data: %s',
                                error_type.__name__)
        return needs_wakeup

    def _set_error(self, tp, error):
        assert tp not in self._records, self._records[tp]
        self._records[tp] = FetchError(
            error=error, backoff=self._prefetch_backoff, loop=self._loop)

    async def _update_fetch_positions(self, assignment, node_id, tps):
        """ This task will be called if there is no valid position for
        partition. It may be right after assignment, on seek_to_* calls of
        Consumer or if current position went out of range.
        """
        log.debug("Updating fetch positions for partitions %s", tps)
        needs_wakeup = False
        # The list of partitions provided can consist of paritions that are
        # awaiting reset already and freshly assigned partitions. The second
        # ones can yet have no commit point fetched, so we will check that.
        for tp in tps:
            tp_state = assignment.state_value(tp)
            if tp_state.has_valid_position or tp_state.awaiting_reset:
                continue

            try:
                committed = await tp_state.fetch_committed()
            except asyncio.CancelledError:
                return needs_wakeup
            assert committed is not None

            # There could have been a seek() call of some sort while
            # waiting for committed point
            if tp_state.has_valid_position or tp_state.awaiting_reset:
                continue

            if committed.offset == UNKNOWN_OFFSET:
                # No offset stored in Kafka, need to reset
                if self._default_reset_strategy != OffsetResetStrategy.NONE:
                    tp_state.await_reset(self._default_reset_strategy)
                else:
                    err = Errors.NoOffsetForPartitionError(tp)
                    self._set_error(tp, err)
                    needs_wakeup = True
                log.debug(
                    "No committed offset found for %s", tp)
            else:
                log.debug("Resetting offset for partition %s to the "
                          "committed offset %s", tp, committed)
                tp_state.reset_to(committed.offset)

        topic_data = collections.defaultdict(list)
        needs_reset = []
        for tp in tps:
            tp_state = assignment.state_value(tp)
            if not tp_state.awaiting_reset:
                continue
            needs_reset.append(tp)

            strategy = tp_state.reset_strategy
            assert strategy is not None
            log.debug("Resetting offset for partition %s using %s strategy.",
                      tp, OffsetResetStrategy.to_str(strategy))
            topic_data[tp.topic].append((tp.partition, strategy))

        if not topic_data:
            return needs_wakeup

        try:
            try:
                offsets = await self._proc_offset_request(
                    node_id, topic_data)
            except Errors.KafkaError as err:
                log.error("Failed fetch offsets from %s: %s", node_id, err)
                await asyncio.sleep(self._retry_backoff, loop=self._loop)
                return needs_wakeup
        except asyncio.CancelledError:
            return needs_wakeup

        for tp in needs_reset:
            offset = offsets[tp][0]
            tp_state = assignment.state_value(tp)
            # There could have been some `seek` call while fetching offset
            if tp_state.awaiting_reset:
                tp_state.reset_to(offset)
        return needs_wakeup

    async def _retrieve_offsets(self, timestamps, timeout_ms=float("inf")):
        """ Fetch offset for each partition passed in ``timestamps`` map.

        Blocks until offsets are obtained, a non-retriable exception is raised
        or ``timeout_ms`` passed.

        Arguments:
            timestamps: {TopicPartition: int} dict with timestamps to fetch
                offsets by. -1 for the latest available, -2 for the earliest
                available. Otherwise timestamp is treated as epoch
                milliseconds.

        Returns:
            {TopicPartition: (int, int)}: Mapping of partition to
                retrieved offset and timestamp. If offset does not exist for
                the provided timestamp, that partition will be missing from
                this mapping.
        """
        if not timestamps:
            return {}

        timeout = timeout_ms / 1000
        start_time = self._loop.time()
        remaining = timeout
        while True:
            try:
                offsets = await asyncio.wait_for(
                    self._proc_offset_requests(timestamps),
                    timeout=None if remaining == float("inf") else remaining,
                    loop=self._loop
                )
            except asyncio.TimeoutError:
                break
            except Errors.KafkaError as error:
                if not error.retriable:
                    raise error
                if error.invalid_metadata:
                    self._client.force_metadata_update()
                elapsed = self._loop.time() - start_time
                remaining = max(0, remaining - elapsed)
                if remaining < self._retry_backoff:
                    break
                await asyncio.sleep(self._retry_backoff, loop=self._loop)
            else:
                return offsets
        raise KafkaTimeoutError(
            "Failed to get offsets by times in %s ms" % timeout_ms)

    async def _proc_offset_requests(self, timestamps):
        """ Fetch offsets for each partition in timestamps dict. This may send
        request to multiple nodes, based on who is Leader for partition.

        Arguments:
            timestamps (dict): {TopicPartition: int} mapping of fetching
                timestamps.

        Returns:
            Future: resolves to a mapping of retrieved offsets
        """
        # The could be several places where we triggered an update, so only
        # wait for it once here
        await self._client._maybe_wait_metadata()

        # Group it in hierarhy `node` -> `topic` -> `[(partition, offset)]`
        timestamps_by_node = collections.defaultdict(
            lambda: collections.defaultdict(list))

        for partition, timestamp in timestamps.items():
            node_id = self._client.cluster.leader_for_partition(partition)
            if node_id is None:
                # triggers a metadata update
                self._client.add_topic(partition.topic)
                log.debug("Partition %s is unknown for fetching offset,"
                          " wait for metadata refresh", partition)
                raise Errors.StaleMetadata(partition)
            elif node_id == -1:
                log.debug("Leader for partition %s unavailable for fetching "
                          "offset, wait for metadata refresh", partition)
                raise Errors.LeaderNotAvailableError(partition)
            else:
                timestamps_by_node[node_id][partition.topic].append(
                    (partition.partition, timestamp)
                )

        futs = []
        for node_id, topic_data in timestamps_by_node.items():
            futs.append(
                self._proc_offset_request(node_id, topic_data)
            )
        offsets = {}
        res = await asyncio.gather(*futs, loop=self._loop)
        for partial_offsets in res:
            offsets.update(partial_offsets)
        return offsets

    async def _proc_offset_request(self, node_id, topic_data):
        if self._client.api_version < (0, 10, 1):
            version = 0
            # Version 0 had another field `max_offsets`, set it to `1`
            for topic, part_data in topic_data.items():
                topic_data[topic] = [(part, ts, 1) for part, ts in part_data]
        else:
            version = 1
        request = OffsetRequest[version](-1, list(topic_data.items()))

        response = await self._client.send(node_id, request)

        res_offsets = {}
        for topic, part_data in response.topics:
            for part, error_code, *partition_info in part_data:
                partition = TopicPartition(topic, part)
                error_type = Errors.for_code(error_code)
                if error_type is Errors.NoError:
                    if response.API_VERSION == 0:
                        offsets = partition_info[0]
                        assert len(offsets) <= 1, \
                            'Expected OffsetResponse with one offset'
                        if offsets:
                            offset = offsets[0]
                            log.debug(
                                "Handling v0 ListOffsetResponse response for "
                                "%s. Fetched offset %s", partition, offset)
                            res_offsets[partition] = (offset, None)
                        else:
                            res_offsets[partition] = (UNKNOWN_OFFSET, None)
                    else:
                        timestamp, offset = partition_info
                        log.debug(
                            "Handling ListOffsetResponse response for "
                            "%s. Fetched offset %s, timestamp %s",
                            partition, offset, timestamp)
                        res_offsets[partition] = (offset, timestamp)
                elif error_type is Errors.UnsupportedForMessageFormatError:
                    # The message format on the broker side is before 0.10.0,
                    # we will simply put None in the response.
                    log.debug("Cannot search by timestamp for partition %s "
                              "because the message format version is before "
                              "0.10.0", partition)
                elif error_type is Errors.NotLeaderForPartitionError:
                    log.debug(
                        "Attempt to fetch offsets for partition %s ""failed "
                        "due to obsolete leadership information, retrying.",
                        partition)
                    self._client.force_metadata_update()
                    raise error_type(partition)
                elif error_type is Errors.UnknownTopicOrPartitionError:
                    log.warning(
                        "Received unknown topic or partition error in "
                        "ListOffset request for partition %s. The "
                        "topic/partition may not exist or the user may not "
                        "have Describe access to it.", partition)
                    raise error_type(partition)
                else:
                    log.warning(
                        "Attempt to fetch offsets for partition %s failed due "
                        "to: %s", partition, error_type)
                    raise error_type(partition)
        return res_offsets

    async def next_record(self, partitions):
        """ Return one fetched records

        This method will contain a little overhead as we will do more work this
        way:
            * Notify prefetch routine per every consumed partition
            * Assure message marked for autocommit

        """
        while True:
            if self._closed:
                raise ConsumerStoppedError()

            # While the background routine will fetch new records up till new
            # assignment is finished, we don't want to return records, that may
            # not belong to this instance after rebalance.
            if self._subscriptions.reassignment_in_progress:
                await self._subscriptions.wait_for_assignment()

            for tp in list(self._records.keys()):
                if partitions and tp not in partitions:
                    # Cleanup results for unassigned partitons
                    if not self._subscriptions.is_assigned(tp):
                        del self._records[tp]
                    continue
                res_or_error = self._records[tp]
                if type(res_or_error) == FetchResult:
                    message = res_or_error.getone()
                    if message is None:
                        # We already processed all messages, request new ones
                        del self._records[tp]
                        self._notify(self._wait_consume_future)
                    else:
                        return message
                else:
                    # Remove error, so we can fetch on partition again
                    del self._records[tp]
                    self._notify(self._wait_consume_future)
                    res_or_error.check_raise()

            # No messages ready. Wait for some to arrive
            waiter = self._create_fetch_waiter()
            await waiter

    async def fetched_records(self, partitions, timeout=0, max_records=None):
        """ Returns previously fetched records and updates consumed offsets.
        """
        sleep = asyncio.sleep
        while True:
            # While the background routine will fetch new records up till new
            # assignment is finished, we don't want to return records, that may
            # not belong to this instance after rebalance.
            if self._subscriptions.reassignment_in_progress:
                await self._subscriptions.wait_for_assignment()

            start_time = self._loop.time()
            drained = {}
            for tp in list(self._records.keys()):
                await sleep(0)
                if partitions and tp not in partitions:
                    # Cleanup results for unassigned partitons
                    if not self._subscriptions.is_assigned(tp):
                        del self._records[tp]
                    continue
                res_or_error = self._records.get(tp)
                if type(res_or_error) == FetchResult:
                    records = res_or_error.getall(max_records)
                    if not res_or_error.has_more():
                        # We processed all messages - request new ones
                        del self._records[tp]
                        self._notify(self._wait_consume_future)
                    if not records:
                        continue
                    drained[tp] = records
                    if max_records is not None:
                        max_records -= len(drained[tp])
                        assert max_records >= 0  # Just in case
                        if max_records == 0:
                            break
                else:
                    # We already got some messages from another partition -
                    # return them. We will raise this error on next call
                    if drained:
                        return drained
                    else:
                        # Remove error, so we can fetch on partition again
                        self._records.pop(tp, None)
                        self._notify(self._wait_consume_future)
                        getattr(res_or_error, 'check_raise', lambda: None)()

            if drained or not timeout:
                return drained

            waiter = self._create_fetch_waiter()
<<<<<<< HEAD
            done, _ = await asyncio.wait(
=======
            done, pending = await asyncio.wait(
>>>>>>> 84e2a981
                [waiter], timeout=timeout, loop=self._loop)

            if not done or self._closed:
                if pending:
                    fut = pending.pop()
                    fut.cancel()
                return {}

            if waiter.done():
                waiter.result()  # Check for authorization errors

            # Decrease timeout accordingly
            timeout = timeout - (self._loop.time() - start_time)
            timeout = max(0, timeout)

    async def get_offsets_by_times(self, timestamps, timeout_ms):
        offsets = await self._retrieve_offsets(timestamps, timeout_ms)
        for tp in timestamps:
            if tp not in offsets:
                offsets[tp] = None
            else:
                offset, timestamp = offsets[tp]
                if offset == UNKNOWN_OFFSET:
                    offsets[tp] = None
                else:
                    offsets[tp] = OffsetAndTimestamp(offset, timestamp)
        return offsets

    async def beginning_offsets(self, partitions, timeout_ms):
        timestamps = {tp: OffsetResetStrategy.EARLIEST for tp in partitions}
        offsets = await self._retrieve_offsets(timestamps, timeout_ms)
        return {
            tp: offset for (tp, (offset, ts)) in offsets.items()
        }

    async def end_offsets(self, partitions, timeout_ms):
        timestamps = {tp: OffsetResetStrategy.LATEST for tp in partitions}
        offsets = await self._retrieve_offsets(timestamps, timeout_ms)
        return {
            tp: offset for (tp, (offset, ts)) in offsets.items()
        }

    def request_offset_reset(self, tps, strategy):
        """ Force a position reset. Called from Consumer of `seek_to_*` API's.
        """
        assignment = self._subscriptions.subscription.assignment
        assert assignment is not None

        waiters = []
        for tp in tps:
            tp_state = assignment.state_value(tp)
            tp_state.await_reset(strategy)
            waiters.append(tp_state.wait_for_position())
            # Invalidate previous fetch result
            if tp in self._records:
                del self._records[tp]

        # XXX: Maybe we should use a different future or rename? Not really
        # describing the purpose.
        self._notify(self._wait_consume_future)

        return asyncio.gather(*waiters, loop=self._loop)

    def seek_to(self, tp, offset):
        """ Force a position change to specific offset. Called from
        `Consumer.seek()` API.
        """
        self._subscriptions.seek(tp, offset)
        if tp in self._records:
            del self._records[tp]

        # XXX: Maybe we should use a different future or rename? Not really
        # describing the purpose.
        self._notify(self._wait_consume_future)<|MERGE_RESOLUTION|>--- conflicted
+++ resolved
@@ -215,12 +215,7 @@
             if self._check_crcs and not next_batch.validate_crc():
                 # This iterator will be closed after the exception, so we don't
                 # try to drain other batches here. They will be refetched.
-<<<<<<< HEAD
                 raise Errors.CorruptRecordException(f"Invalid CRC - {tp}")
-=======
-                raise Errors.CorruptRecordException(
-                    "Invalid CRC - {tp}".format(tp=tp))
->>>>>>> 84e2a981
 
             if self._isolation_level == READ_COMMITTED and \
                     next_batch.producer_id is not None:
@@ -692,14 +687,11 @@
                 " fetch")
             return False
 
-<<<<<<< HEAD
-=======
         fetch_offsets = {}
         for topic, partitions in request.topics:
             for partition, offset, _ in partitions:
                 fetch_offsets[TopicPartition(topic, partition)] = offset
 
->>>>>>> 84e2a981
         now_ms = int(1000 * time.time())
         for topic, partitions in response.topics:
             for partition, error_code, highwater, *part_data in partitions:
@@ -719,7 +711,6 @@
                     tp_state.highwater = highwater
                     tp_state.lso = lso
                     tp_state.timestamp = now_ms
-<<<<<<< HEAD
                     if not tp_state.has_valid_position or \
                             tp_state.position != fetch_offset :
                         log.debug(
@@ -727,8 +718,6 @@
                             "since its offset %s does not match the current "
                             "position", tp, fetch_offset)
                         continue
-=======
->>>>>>> 84e2a981
 
                     # part_data also contains lso, aborted_transactions.
                     # message_set is last
@@ -1127,11 +1116,7 @@
                 return drained
 
             waiter = self._create_fetch_waiter()
-<<<<<<< HEAD
-            done, _ = await asyncio.wait(
-=======
             done, pending = await asyncio.wait(
->>>>>>> 84e2a981
                 [waiter], timeout=timeout, loop=self._loop)
 
             if not done or self._closed:
