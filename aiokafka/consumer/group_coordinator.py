import asyncio
import collections
import contextlib
import copy
import logging
import sys

from kafka.coordinator.assignors.roundrobin import RoundRobinPartitionAssignor
from kafka.coordinator.protocol import ConsumerProtocol
from kafka.protocol.commit import (
    OffsetCommitRequest_v2 as OffsetCommitRequest,
    OffsetFetchRequest_v1 as OffsetFetchRequest)
from kafka.protocol.group import (
    HeartbeatRequest, JoinGroupRequest, LeaveGroupRequest, SyncGroupRequest)

import aiokafka.errors as Errors
from aiokafka.structs import OffsetAndMetadata, TopicPartition
from aiokafka.client import ConnectionGroup, CoordinationType
from aiokafka.util import ensure_future, create_future

log = logging.getLogger(__name__)

UNKNOWN_OFFSET = -1


@contextlib.contextmanager
def nullcontext(enter_value=None):
    yield enter_value


class MissingAutoCreateTopic(Exception):
    ...


class BaseCoordinator(object):

    def __init__(self, client, subscription, *, loop,
                 exclude_internal_topics=True):
        self._loop = loop
        self._client = client
        self._exclude_internal_topics = exclude_internal_topics
        self._subscription = subscription

        self._metadata_snapshot = {}  # Is updated by metadata listener
        self._cluster = client.cluster

        # update initial subscription state using currently known metadata
        self._handle_metadata_update(self._cluster)
        self._cluster.add_listener(self._handle_metadata_update)

    def on_generation_id_known(self):
        ...

    def flush_spans(self):
        ...

    def _handle_metadata_update(self, cluster):
        subscription = self._subscription
        if subscription.subscribed_pattern:
            topics = []
            for topic in cluster.topics(self._exclude_internal_topics):
                if subscription.subscribed_pattern.match(topic):
                    topics.append(topic)

            if subscription.subscription is None or \
                    set(topics) != subscription.subscription.topics:
                subscription.subscribe_from_pattern(topics)

        if subscription.partitions_auto_assigned() and \
                self._group_subscription is not None:
            metadata_snapshot = self._get_metadata_snapshot()
            if self._metadata_snapshot != metadata_snapshot:
                log.info("Metadata for topic has changed from %s to %s. ",
                         self._metadata_snapshot, metadata_snapshot)
                self._metadata_snapshot = metadata_snapshot
                self._on_metadata_change()

    def _get_metadata_snapshot(self):
        partitions_per_topic = {}
        for topic in self._group_subscription:
            partitions = self._cluster.partitions_for_topic(topic) or []
            # Partitions are always from 0 to N, so no reason to check each
            # partition separately, only length is enough
            partitions_per_topic[topic] = len(partitions)
        return partitions_per_topic


class NoGroupCoordinator(BaseCoordinator):
    """
    When `group_id` consumer option is not used we don't have the functionality
    provided by Coordinator node in Kafka cluster, like committing offsets (
    Kafka based offset storage) or automatic partition assignment between
    consumers. But `GroupCoordinator` class has some other responsibilities,
    that this class takes care of to avoid code duplication, like:

        * Static topic partition assignment when we subscribed to topic.
          Partition changes will be noticed by metadata update and assigned.
        * Pattern topic subscription. New topics will be noticed by metadata
          update and added to subscription.
    """

    def __init__(self, *args, **kw):
        super().__init__(*args, **kw)
        # Reset all committed points, as the GroupCoordinator would
        self._reset_committed_task = ensure_future(
            self._reset_committed_routine(), loop=self._loop)

    def _on_metadata_change(self):
        self.assign_all_partitions()

    def assign_all_partitions(self, check_unknown=False):
        """ Assign all partitions from subscribed topics to this consumer.
            If `check_unknown` we will raise UnknownTopicOrPartitionError if
            subscribed topic is not found in metadata response.
        """
        partitions = []
        for topic in self._subscription.subscription.topics:
            p_ids = self._cluster.partitions_for_topic(topic)
            if not p_ids:
                if check_unknown:
                    raise Errors.UnknownTopicOrPartitionError()
                else:
                    # We probably just changed subscription during metadata
                    # update. No problem, lets wait for the next metadata
                    # update
                    continue
            for p_id in p_ids:
                partitions.append(TopicPartition(topic, p_id))

        # If assignment did not change no need to reset it
        assignment = self._subscription.subscription.assignment
        if assignment is None or set(partitions) != assignment.tps:
            self._subscription.assign_from_subscribed(partitions)

    async def _reset_committed_routine(self):
        """ Group coordinator will reset committed points to UNKNOWN_OFFSET
        if no commit is found for group. In the NoGroup mode we need to force
        it after each assignment
        """
        event_waiter = None
        try:
            while True:
                if self._subscription.subscription is None:
                    await self._subscription.wait_for_subscription()
                    continue

                assignment = self._subscription.subscription.assignment
                if assignment is None:
<<<<<<< HEAD
=======

>>>>>>> 84e2a981
                    await self._subscription.wait_for_assignment()
                    continue

                commit_refresh_needed = assignment.commit_refresh_needed
                commit_refresh_needed.clear()

                for tp in assignment.requesting_committed():
                    tp_state = assignment.state_value(tp)
                    tp_state.update_committed(
                        OffsetAndMetadata(UNKNOWN_OFFSET, ""))

                event_waiter = ensure_future(
                    commit_refresh_needed.wait(), loop=self._loop)

                await asyncio.wait(
                    [assignment.unassign_future, event_waiter],
                    return_when=asyncio.FIRST_COMPLETED,
                    loop=self._loop)

                if not event_waiter.done():
                    event_waiter.cancel()
                    event_waiter = None

        except asyncio.CancelledError:
            pass

        # Just to make sure we properly close started tasks we cancel
        # event.wait() task
        if event_waiter is not None and not event_waiter.done():
            event_waiter.cancel()
            event_waiter = None

    @property
    def _group_subscription(self):
        return self._subscription.subscription.topics

    async def close(self):
        self._reset_committed_task.cancel()
        await self._reset_committed_task
        self._reset_committed_task = None

    def check_errors(self):
        if self._reset_committed_task.done():  # pragma: no cover
            self._reset_committed_task.result()


class GroupCoordinator(BaseCoordinator):
    """
    GroupCoordinator implements group management for single group member
    by interacting with a designated Kafka broker (the coordinator). Group
    semantics are provided by extending this class.

    From a high level, Kafka's group management protocol consists of the
    following sequence of actions:

    1. Group Registration: Group members register with the coordinator
       providing their own metadata
       (such as the set of topics they are interested in).

    2. Group/Leader Selection: The coordinator (one of Kafka nodes) select
       the members of the group and chooses one member (one of client's)
       as the leader.

    3. State Assignment: The leader receives metadata for all members and
       assigns partitions to them.

    4. Group Stabilization: Each member receives the state assigned by the
       leader and begins processing.
       Between each phase coordinator awaits all clients to respond. If some
       do not respond in time - it will revoke their membership

    NOTE: Try to maintain same log messages and behaviour as Java and
          kafka-python clients:

        https://github.com/apache/kafka/blob/0.10.1.1/clients/src/main/java/\
          org/apache/kafka/clients/consumer/internals/AbstractCoordinator.java
        https://github.com/apache/kafka/blob/0.10.1.1/clients/src/main/java/\
          org/apache/kafka/clients/consumer/internals/ConsumerCoordinator.java
    """

    def __init__(self, client, subscription, *, loop,
                 group_id='aiokafka-default-group',
                 session_timeout_ms=10000, heartbeat_interval_ms=3000,
                 retry_backoff_ms=100,
                 enable_auto_commit=True, auto_commit_interval_ms=5000,
                 assignors=(RoundRobinPartitionAssignor,),
                 exclude_internal_topics=True,
                 max_poll_interval_ms=300000,
<<<<<<< HEAD
                 rebalance_timeout_ms=30000,
                 traced_from_parent_span=None,
                 start_rebalancing_span=None,
                 start_coordinator_span=None,
                 on_generation_id_known=None,
                 flush_spans=None,
=======
                 rebalance_timeout_ms=30000
>>>>>>> 84e2a981
                 ):
        """Initialize the coordination manager.

        Parameters (see AIOKafkaConsumer)
        """
        # Leader node will keep track of the whole group's metadata.
        self._group_subscription = None

        super().__init__(
            client, subscription, loop=loop,
            exclude_internal_topics=exclude_internal_topics)

        self._session_timeout_ms = session_timeout_ms
        self._heartbeat_interval_ms = heartbeat_interval_ms
        self._max_poll_interval = max_poll_interval_ms / 1000
        self._rebalance_timeout_ms = rebalance_timeout_ms
        self._retry_backoff_ms = retry_backoff_ms
        self._assignors = assignors
        self._enable_auto_commit = enable_auto_commit
        self._auto_commit_interval_ms = auto_commit_interval_ms
        self._traced_from_parent_span = traced_from_parent_span
        self._start_rebalancing_span = start_rebalancing_span
        self._start_coordinator_span = start_coordinator_span
        self._on_generation_id_known = on_generation_id_known
        self._flush_spans = flush_spans

        self.generation = OffsetCommitRequest.DEFAULT_GENERATION_ID
        self.member_id = JoinGroupRequest[0].UNKNOWN_MEMBER_ID
        self.group_id = group_id
        self.coordinator_id = None

        # Coordination flags and futures
        self._performed_join_prepare = False
        self._rejoin_needed_fut = create_future(loop=loop)
        self._coordinator_dead_fut = create_future(loop=loop)

        self._coordination_task = None

        # Will be started/stopped by coordination task
        self._heartbeat_task = None
        self._commit_refresh_task = None

        # Those are mostly unrecoverable exceptions, but user may perform an
        # action to handle those (for example add permission for this group).
        # Thus we set exception and pause coordination until user consumes it.
        self._pending_exception = None
        self._error_consumed_fut = None

        self._coordinator_lookup_lock = asyncio.Lock(loop=loop)
        # Will synchronize edits to TopicPartitionState.committed, as it may be
        # changed from user code by calling ``commit()``.
        self._commit_lock = asyncio.Lock(loop=loop)

        self._next_autocommit_deadline = \
            loop.time() + auto_commit_interval_ms / 1000

        # Will be set on close
        self._closing = create_future(loop=loop)

        self._coordination_task = ensure_future(
            self._coordination_routine(), loop=loop)

    def traced_from_parent_span(self, span=None, *,
                                lazy=False,
                                **extra_context):
        if self._traced_from_parent_span is not None:
            return self._traced_from_parent_span(
                span, lazy=lazy, **extra_context)
        else:
            # return passthrough decorator
            return lambda fun: fun

    def start_rebalancing_span(self):
        if self._start_rebalancing_span is not None:
            return self._start_rebalancing_span()
        else:
            return nullcontext()

    def set_rebalancing_tag(self, key, value):
        span = self._rebalancing_span
        if span is not None:
            try:
                set_tag = span.set_tag
            except AttributeError:
                pass
            else:
                set_tag(key, value)

    def start_coordinator_span(self):
        if self._start_coordinator_span is not None:
            return self._start_coordinator_span()
        else:
            return nullcontext()

    def _on_metadata_change(self):
        self.request_rejoin()

    async def _send_req(self, request):
        """ Send request to coordinator node. In case the coordinator is not
        ready a respective error will be raised.
        """
        node_id = self.coordinator_id
        if node_id is None:
            raise Errors.GroupCoordinatorNotAvailableError()
        try:
            resp = await self._client.send(
                node_id, request, group=ConnectionGroup.COORDINATION)
        except Errors.KafkaError as err:
            log.error(
                'Error sending %s to node %s [%s] -- marking coordinator dead',
                request.__class__.__name__, node_id, err)
            self.coordinator_dead()
            raise err
        return resp

    def check_errors(self):
        """ Check if coordinator is well and no authorization or unrecoverable
        errors occurred
        """
        if self._coordination_task.done():
            self._coordination_task.result()
        if self._error_consumed_fut is not None:
            self._error_consumed_fut.set_result(None)
            self._error_consumed_fut = None
        if self._pending_exception is not None:
            exc = self._pending_exception
            self._pending_exception = None
            raise exc

    def _push_error_to_user(self, exc):
        """ Most critical errors are not something we can continue execution
        without user action. Well right now we just drop the Consumer, but
        java client would certainly be ok if we just poll another time, maybe
        it will need to rejoin, but not fail with GroupAuthorizationFailedError
        till the end of days...
        XXX: Research if we can't have the same error several times. For
             example if user gets GroupAuthorizationFailedError and adds
             permission for the group, would Consumer work right away or would
             still raise exception a few times?
        """
        exc = copy.copy(exc)
        self._subscription.abort_waiters(exc)
        self._pending_exception = exc
        self._error_consumed_fut = create_future(loop=self._loop)
        return asyncio.wait(
            [self._error_consumed_fut, self._closing],
            return_when=asyncio.FIRST_COMPLETED,
            loop=self._loop
        )

<<<<<<< HEAD
    def set_close(self):
        if not self._closing.done():
            self._closing.set_result(None)

=======
>>>>>>> 84e2a981
    async def close(self):
        """Close the coordinator, leave the current group
        and reset local generation/memberId."""
        if self._closing.done():
            return

        self._closing.set_result(None)
        # We must let the coordination task properly finish all pending work
        if not self._coordination_task.done():
            await self._coordination_task
        await self._stop_heartbeat_task()
        await self._stop_commit_offsets_refresh_task()

        await self._maybe_leave_group()

    def maybe_leave_group(self):
        task = ensure_future(self._maybe_leave_group(), loop=self._loop)
        return task

    async def _maybe_leave_group(self):
        if self.generation > 0:
            # this is a minimal effort attempt to leave the group. we do not
            # attempt any resending if the request fails or times out.
            version = 0 if self._client.api_version < (0, 11, 0) else 1
            request = LeaveGroupRequest[version](self.group_id, self.member_id)
            try:
                await self._send_req(request)
            except Errors.KafkaError as err:
                log.error("LeaveGroup request failed: %s", err)
            else:
                log.info("LeaveGroup request succeeded")
        self.reset_generation()

    def _lookup_assignor(self, name):
        for assignor in self._assignors:
            if assignor.name == name:
                return assignor
        return None

    async def _on_join_prepare(self, previous_assignment):
        self._subscription.begin_reassignment()
        self._group_subscription = None

        T = self.traced_from_parent_span(lazy=True)

        # commit offsets prior to rebalance if auto-commit enabled
        if previous_assignment is not None:
            try:
<<<<<<< HEAD
                await T(self._maybe_do_last_autocommit)(
                    previous_assignment)
=======
                await self._maybe_do_last_autocommit(previous_assignment)
>>>>>>> 84e2a981
            except Errors.KafkaError as err:
                # We would retry any retriable commit already
                log.error("OffsetCommit failed before join, ignoring: %s", err)
            revoked = previous_assignment.tps
        else:
            revoked = set([])

        # execute the user's callback before rebalance
        log.info("Revoking previously assigned partitions %s for group %s",
                 revoked, self.group_id)
        if self._subscription.listener:
            try:
<<<<<<< HEAD
                await T(self._on_partitions_revoked)(revoked)
=======
                res = self._subscription.listener.on_partitions_revoked(
                    revoked)
                if asyncio.iscoroutine(res):
                    await res
>>>>>>> 84e2a981
            except Exception:
                log.exception("User provided subscription listener %s"
                              " for group %s failed on_partitions_revoked",
                              self._subscription.listener, self.group_id)

<<<<<<< HEAD
    async def _on_partitions_revoked(self, revoked):
        res = self._subscription.listener.on_partitions_revoked(
            revoked)
        if asyncio.iscoroutine(res):
            await res

=======
>>>>>>> 84e2a981
    async def _perform_assignment(
        self, leader_id, assignment_strategy, members
    ):
        assignor = self._lookup_assignor(assignment_strategy)
        assert assignor, \
            'Invalid assignment protocol: %s' % assignment_strategy
        member_metadata = {}
        all_subscribed_topics = set()
        for member_id, metadata_bytes in members:
            metadata = ConsumerProtocol.METADATA.decode(metadata_bytes)
            member_metadata[member_id] = metadata
            all_subscribed_topics.update(metadata.subscription)

        # the leader will begin watching for changes to any of the topics
        # the group is interested in, which ensures that all metadata changes
        # will eventually be seen
        self._group_subscription = all_subscribed_topics
        if not self._subscription.subscribed_pattern:
            self._client.set_topics(self._group_subscription)
        # If somewhere we forced a metadata update (like in some `set_topics`
        # call) we should wait for it before performing assignment
        await self._client._maybe_wait_metadata()

        log.debug("Performing assignment for group %s using strategy %s"
                  " with subscriptions %s", self.group_id, assignor.name,
                  member_metadata)

        assignments = assignor.assign(self._cluster, member_metadata)
        log.debug("Finished assignment for group %s: %s",
                  self.group_id, assignments)

        # `set_topics()` will not trigger a metadata update if we only
        # removed some topics (client has all needed metadata already),
        # so we force a snapshot update.
        self._metadata_snapshot = self._get_metadata_snapshot()

        group_assignment = {}
        for member_id, assignment in assignments.items():
            group_assignment[member_id] = assignment
        return group_assignment

    async def _on_join_complete(
        self, generation, member_id, protocol,
        member_assignment_bytes
    ):
<<<<<<< HEAD
        T = self.traced_from_parent_span(lazy=True)
=======
>>>>>>> 84e2a981
        assignor = self._lookup_assignor(protocol)
        assert assignor, 'invalid assignment protocol: %s' % protocol

        assignment = ConsumerProtocol.ASSIGNMENT.decode(
            member_assignment_bytes)

        # update partition assignment
        self._subscription.assign_from_subscribed(assignment.partitions())
        # The await bellow can change subscription, remember the ongoing one.
        subscription = self._subscription.subscription

        # give the assignor a chance to update internal state
        # based on the received assignment
        assignor.on_assignment(assignment)

        # We need to start this task before callback to avoid deadlocks.
        # Callback can rely on something like ``Consumer.position()`` that
        # requires committed point to be refreshed.
<<<<<<< HEAD
        await T(self._stop_commit_offsets_refresh_task)()
        self.start_commit_offsets_refresh_task(
            self._subscription.subscription.assignment)
=======
        await self._stop_commit_offsets_refresh_task()
        self.start_commit_offsets_refresh_task(subscription.assignment)
>>>>>>> 84e2a981

        assigned = set(self._subscription.assigned_partitions())
        log.info("Setting newly assigned partitions %s for group %s",
                 assigned, self.group_id)

        # execute the user's callback after rebalance
        if self._subscription.listener:
            try:
<<<<<<< HEAD
                await T(self._on_partitions_assigned)(assigned)
=======
                res = self._subscription.listener.on_partitions_assigned(
                    assigned)
                if asyncio.iscoroutine(res):
                    await res
>>>>>>> 84e2a981
            except Exception:
                log.exception("User provided listener %s for group %s"
                              " failed on partition assignment: %s",
                              self._subscription.listener, self.group_id,
                              assigned)

    async def _on_partitions_assigned(self, assigned):
        res = self._subscription.listener.on_partitions_assigned(
            assigned)
        if asyncio.iscoroutine(res):
            await res

    def coordinator_dead(self):
        """ Mark the current coordinator as dead.
        NOTE: this will not force a group rejoin. If new coordinator is able to
        recognize this member we will just continue with current generation.
        """
        if self.coordinator_id is not None:
            log.warning(
                "Marking the coordinator dead (node %s)for group %s.",
                self.coordinator_id, self.group_id)
            self.coordinator_id = None
            self._coordinator_dead_fut.set_result(None)

    def reset_generation(self):
        """ Coordinator did not recognize either generation or member_id. Will
        need to re-join the group.
        """
        self.generation = OffsetCommitRequest.DEFAULT_GENERATION_ID
        self.member_id = JoinGroupRequest[0].UNKNOWN_MEMBER_ID
        self.request_rejoin()

    def request_rejoin(self):
        if not self._rejoin_needed_fut.done():
            self._rejoin_needed_fut.set_result(None)

    def need_rejoin(self, subscription):
        """Check whether the group should be rejoined

        Returns:
            bool: True if consumer should rejoin group, False otherwise
        """
        return (
            subscription.assignment is None or self._rejoin_needed_fut.done()
        )

<<<<<<< HEAD
    async def ensure_coordinator_known(self, trace_span=None):
=======
    async def ensure_coordinator_known(self):
>>>>>>> 84e2a981
        """ Block until the coordinator for this group is known.
        """
        if self.coordinator_id is not None:
            return

<<<<<<< HEAD
        set_tag = self.set_rebalancing_tag
        if trace_span is not None:
            T = self.traced_from_parent_span(lazy=True)
        else:
            T = lambda f: f

        try:
            await T(self._coordinator_lookup_lock.acquire)()
=======
        async with self._coordinator_lookup_lock:
>>>>>>> 84e2a981
            retry_backoff = self._retry_backoff_ms / 1000
            i = 0
            while self.coordinator_id is None:
                try:
                    coordinator_id = (
<<<<<<< HEAD
                        await T(self._client.coordinator_lookup)(
=======
                        await self._client.coordinator_lookup(
>>>>>>> 84e2a981
                            CoordinationType.GROUP, self.group_id)
                    )
                except Errors.GroupAuthorizationFailedError as exc:
                    set_tag("coord_lookup_error", "Group authorization failed.")
                    set_tag("coord_lookup_exc", repr(exc))
                    err = Errors.GroupAuthorizationFailedError(
                        self.group_id)
                    raise err
                except Errors.KafkaError as err:
                    log.error("Group Coordinator Request failed: %s", err)
                    if err.retriable:
<<<<<<< HEAD
                        set_tag(f"coord_lookup_error_{i}", "Request failed")
                        set_tag(f"coord_lookup_exc_{i}", repr(err))
                        await T(self._client.force_metadata_update)()
                        await T(asyncio.sleep)(
=======
                        await self._client.force_metadata_update()
                        await asyncio.sleep(
>>>>>>> 84e2a981
                            retry_backoff, loop=self._loop)
                        i += 1
                        continue
                    else:
                        set_tag("coord_lookup_error", "Request failed")
                        set_tag("coord_lookup_exc", repr(err))
                        raise

                # Try to connect to confirm that the connection can be
                # established.
<<<<<<< HEAD
                ready = await T(self._client.ready)(
                    coordinator_id, group=ConnectionGroup.COORDINATION)
                if not ready:
                    await T(asyncio.sleep)(
                        retry_backoff, loop=self._loop)
                    i += 1
=======
                ready = await self._client.ready(
                    coordinator_id, group=ConnectionGroup.COORDINATION)
                if not ready:
                    await asyncio.sleep(retry_backoff, loop=self._loop)
>>>>>>> 84e2a981
                    continue

                set_tag("coordinator_ready", True)

                self.coordinator_id = coordinator_id
                self._coordinator_dead_fut = create_future(loop=self._loop)
                log.info("Discovered coordinator %s for group %s",
                    self.coordinator_id, self.group_id)
        finally:
            set_tag("coord_lookup_retry_count", i)
            T(self._coordinator_lookup_lock.release)()

    async def _coordination_routine(self):
        try:
            await self.__coordination_routine()
        except asyncio.CancelledError:  # pragma: no cover
            raise
        except Exception as exc:
            log.error(
                "Unexpected error in coordinator routine", exc_info=True)
            kafka_exc = Errors.KafkaError(
                "Unexpected error during coordination {!r}".format(exc))
            self._subscription.abort_waiters(kafka_exc)
            raise kafka_exc

    async def __coordination_routine(self):
        """ Main background task, that keeps track of changes in group
        coordination. This task will spawn/stop heartbeat task and perform
        autocommit in times it's safe to do so.
        """
        subscription = self._subscription.subscription
        assignment = None

        while not self._closing.done():
<<<<<<< HEAD
            try:
                # Check if there was a change to subscription
                if subscription is not None and not subscription.active:
                    # The subscription can change few times, so we can not
                    # rely on flags or topic lists. For example if user changes
                    # subscription from X to Y and back to X we still need to
                    # rejoin group.
                    self.request_rejoin()
                    subscription = self._subscription.subscription
                if subscription is None:
                    await asyncio.wait(
                        [self._subscription.wait_for_subscription(),
                        self._closing],
                        return_when=asyncio.FIRST_COMPLETED, loop=self._loop)
                    if self._closing.done():
                        break
                    subscription = self._subscription.subscription
                assert subscription is not None and subscription.active
                auto_assigned = self._subscription.partitions_auto_assigned()

                # Ensure active group
                try:
                    with self.start_rebalancing_span() as span:
                        self._rebalancing_span = span
                        T = self.traced_from_parent_span(span, lazy=True)
                        if self.coordinator_id is None:
                            await T(self.ensure_coordinator_known)(
                                trace_span=span)
                        if auto_assigned and self.need_rejoin(subscription):
                            new_assignment = await T(self.ensure_active_group)(
                                subscription, assignment)
                            if new_assignment is None:
                                self.flush_spans()
                                continue
                            else:
                                assignment = new_assignment
                        else:
                            assignment = subscription.assignment

                    assert assignment is not None and assignment.active

                    # We will only try to commit offsets once here. In error
                    # case the returned wait_timeout will be ``retry_backoff``.
                    # In success case time to next autocommit deadline.
                    # If autocommit is disabled timeout will be ``None``,
                    # ie. no timeout.
                    wait_timeout = await self._maybe_do_autocommit(assignment)

                except Errors.KafkaError as exc:
                    await self._push_error_to_user(exc)
                    continue
                finally:
                    self._rebalancing_span = None

                futures = [
                    self._closing,  # Will exit fast if close() called
                    self._coordinator_dead_fut,
                    subscription.unsubscribe_future]
                # In case of manual assignment this future will be always set
                # and we don't want a heavy loop here.
                # NOTE: metadata changes are for partition count and pattern
                # subscription, which is irrelevant in case of user assignment.
                if auto_assigned:
                    futures.append(self._rejoin_needed_fut)

                # We should always watch for other task raising critical or
                # unexpected errors, so we attach those as futures too. We will
                # check them right after wait.
                if self._heartbeat_task:
                    futures.append(self._heartbeat_task)
                if self._commit_refresh_task:
                    futures.append(self._commit_refresh_task)

                done, _ = await asyncio.wait(
                    futures, timeout=wait_timeout, loop=self._loop,
                    return_when=asyncio.FIRST_COMPLETED)
            except asyncio.CancelledError:
                pass
            except MissingAutoCreateTopic as exc:
                log.error("Rejoining group -- %s", exc)
                await self._client.force_metadata_update()
                self.request_rejoin()
            except Exception as exc:
                log.error('CRASHING HARD: COORDINATION ROUTINE GOT %r',
                          exc, exc_info=1)
                sys.exit(126)
=======
            # Check if there was a change to subscription
            if subscription is not None and not subscription.active:
                # The subscription can change few times, so we can not rely on
                # flags or topic lists. For example if user changes
                # subscription from X to Y and back to X we still need to
                # rejoin group.
                self.request_rejoin()
                subscription = self._subscription.subscription
            if subscription is None:
                await asyncio.wait(
                    [self._subscription.wait_for_subscription(),
                     self._closing],
                    return_when=asyncio.FIRST_COMPLETED, loop=self._loop)
                if self._closing.done():
                    break
                subscription = self._subscription.subscription
            assert subscription is not None and subscription.active
            auto_assigned = self._subscription.partitions_auto_assigned()

            # Ensure active group
            try:
                await self.ensure_coordinator_known()
                if auto_assigned and self.need_rejoin(subscription):
                    new_assignment = await self.ensure_active_group(
                        subscription, assignment)
                    if new_assignment is None or not new_assignment.active:
                        continue
                    else:
                        assignment = new_assignment
                else:
                    assignment = subscription.assignment

                assert assignment is not None and assignment.active

                # We will only try to commit offsets once here. In error case
                # the returned wait_timeout will be ``retry_backoff``. In
                # success case time to next autocommit deadline. If autocommit
                # is disabled timeout will be ``None``, ie. no timeout.
                wait_timeout = await self._maybe_do_autocommit(assignment)

            except Errors.KafkaError as exc:
                await self._push_error_to_user(exc)
                continue

            futures = [
                self._closing,  # Will exit fast if close() called
                self._coordinator_dead_fut,
                subscription.unsubscribe_future]
            # In case of manual assignment this future will be always set and
            # we don't want a heavy loop here.
            # NOTE: metadata changes are for partition count and pattern
            # subscription, which is irrelevant in case of user assignment.
            if auto_assigned:
                futures.append(self._rejoin_needed_fut)

            # We should always watch for other task raising critical or
            # unexpected errors, so we attach those as futures too. We will
            # check them right after wait.
            if self._heartbeat_task:
                futures.append(self._heartbeat_task)
            if self._commit_refresh_task:
                futures.append(self._commit_refresh_task)

            done, _ = await asyncio.wait(
                futures, timeout=wait_timeout, loop=self._loop,
                return_when=asyncio.FIRST_COMPLETED)
>>>>>>> 84e2a981

            # Handle exceptions in other background tasks
            for task in [self._heartbeat_task, self._commit_refresh_task]:
                if task and task.done():
                    exc = task.exception()
                    if exc:
                        await self._push_error_to_user(exc)

        # Closing finallization
        if assignment is not None:
            try:
                await self._maybe_do_last_autocommit(assignment)
            except Errors.KafkaError as err:
                # We did all we could, all we can is show this to user
                log.error("Failed to commit on finallization: %s", err)

<<<<<<< HEAD
    def on_generation_id_known(self):
        if self._on_generation_id_known:
            return self._on_generation_id_known()

    def flush_spans(self):
        if self._flush_spans is not None:
            self._flush_spans()

    async def ensure_active_group(self, subscription, prev_assignment):
        T = self.traced_from_parent_span(lazy=True)
        await T(self.REPLACE_WITH_MEMBER_ID)(subscription, prev_assignment)

    async def REPLACE_WITH_MEMBER_ID(self, subscription, prev_assignment):
=======
    async def ensure_active_group(self, subscription, prev_assignment):
>>>>>>> 84e2a981
        # due to a race condition between the initial metadata
        # fetch and the initial rebalance, we need to ensure that
        # the metadata is fresh before joining initially. This
        # ensures that we have matched the pattern against the
        # cluster's topics at least once before joining.
        # Also the rebalance can be issued by another node, that
        # discovered a new topic, which is still unknown to this
        # one.
        T = self.traced_from_parent_span(lazy=True)
        if self._subscription.subscribed_pattern:
<<<<<<< HEAD
            await T(self._client.force_metadata_update)()
=======
            await self._client.force_metadata_update()
>>>>>>> 84e2a981
            if not subscription.active:
                return None

        if not self._performed_join_prepare:
            # NOTE: We pass the previously used assignment here.
<<<<<<< HEAD

            await T(self._on_join_prepare)(prev_assignment)
=======
            await self._on_join_prepare(prev_assignment)
>>>>>>> 84e2a981
            self._performed_join_prepare = True

        # NOTE: we did not stop heartbeat task before to keep the
        # member alive during the callback, as it can commit offsets.
        # See the ``RebalanceInProgressError`` case in heartbeat
        # handling.
<<<<<<< HEAD
        await T(self._stop_heartbeat_task)()
=======
        await self._stop_heartbeat_task()
>>>>>>> 84e2a981

        # We will not attempt rejoin if there is no activity on consumer
        idle_time = self._subscription.fetcher_idle_time
        if idle_time >= self._max_poll_interval:
<<<<<<< HEAD
            await T(asyncio.sleep)(self._retry_backoff_ms / 1000)
=======
            await asyncio.sleep(self._retry_backoff_ms / 1000)
            return None
>>>>>>> 84e2a981

        # We will only try to perform the rejoin once. If it fails,
        # we will spin this loop another time, checking for coordinator
        # and subscription changes.
        # NOTE: We do re-join in sync. The group rebalance will fail on
        # subscription change and coordinator failure by itself and
        # this way we don't need to worry about racing or cancellation
        # issues that could occur if re-join were to be a task.
<<<<<<< HEAD
        success = await T(self._do_rejoin_group)(subscription)
=======
        success = await self._do_rejoin_group(subscription)
>>>>>>> 84e2a981
        if success:
            self._performed_join_prepare = False
            self._start_heartbeat_task()
            return subscription.assignment
        return None
    
    def _start_heartbeat_task(self):
        if self._heartbeat_task is None:
            self._heartbeat_task = ensure_future(
                self._heartbeat_routine(), loop=self._loop)

    async def _stop_heartbeat_task(self):
        if self._heartbeat_task is not None:
            if not self._heartbeat_task.done():
                self._heartbeat_task.cancel()
                await self._heartbeat_task
            self._heartbeat_task = None

    async def _heartbeat_routine(self):
        last_ok_heartbeat = self._loop.time()
        hb_interval = self._heartbeat_interval_ms / 1000
        session_timeout = self._session_timeout_ms / 1000
        retry_backoff = self._retry_backoff_ms / 1000
        sleep_time = hb_interval

        # There is no point to heartbeat after Broker stopped recognizing
        # this consumer, so we stop after resetting generation.
        while self.member_id != JoinGroupRequest[0].UNKNOWN_MEMBER_ID:
            try:
                await asyncio.sleep(sleep_time, loop=self._loop)
                await self.ensure_coordinator_known()

                t0 = self._loop.time()
                success = await self._do_heartbeat()
            except asyncio.CancelledError:
                break

            # NOTE: We let all other errors propagate up to coordination
            # routine

            if success:
                last_ok_heartbeat = self._loop.time()
                sleep_time = max((0, hb_interval - self._loop.time() + t0))
            else:
                sleep_time = retry_backoff

            session_time = self._loop.time() - last_ok_heartbeat
            if session_time > session_timeout:
                # the session timeout has expired without seeing a successful
                # heartbeat, so we should probably make sure the coordinator
                # is still healthy.
                log.error(
                    "Heartbeat session expired - marking coordinator dead")
                self.coordinator_dead()

            # If consumer is idle (no records consumed) for too long we need
            # to leave the group
            idle_time = self._subscription.fetcher_idle_time
            if idle_time < self._max_poll_interval:
                sleep_time = min(
                    sleep_time,
                    self._max_poll_interval - idle_time)
            else:
                await self._maybe_leave_group()

        log.debug("Stopping heartbeat task")

    async def _do_heartbeat(self):
        version = 0 if self._client.api_version < (0, 11, 0) else 1
        request = HeartbeatRequest[version](
            self.group_id, self.generation, self.member_id)
        log.debug("Heartbeat: %s[%s] %s",
                  self.group_id, self.generation, self.member_id)

        # _send_req may fail with error like `RequestTimedOutError`
        # we need to catch it so coordinator_routine won't fail
        try:
            resp = await self._send_req(request)
        except Errors.KafkaError as err:
            log.error("Heartbeat send request failed: %s. Will retry.", err)
            return False
        error_type = Errors.for_code(resp.error_code)
        if error_type is Errors.NoError:
            log.debug(
                "Received successful heartbeat response for group %s",
                self.group_id)
            return True
        if error_type in (Errors.GroupCoordinatorNotAvailableError,
                          Errors.NotCoordinatorForGroupError):
            log.warning(
                "Heartbeat failed for group %s: coordinator (node %s)"
                " is either not started or not valid",
                self.group_id, self.coordinator_id)
            self.coordinator_dead()
        elif error_type is Errors.RebalanceInProgressError:
            log.warning(
                "Heartbeat failed for group %s because it is rebalancing",
                self.group_id)
            self.request_rejoin()
            # it is valid to continue heartbeating while the group is
            # rebalancing. This ensures that the coordinator keeps the
            # member in the group for as long as the duration of the
            # rebalance timeout. If we stop sending heartbeats,
            # however, then the session timeout may expire before we
            # can rejoin.
            return True
        elif error_type is Errors.IllegalGenerationError:
            log.warning(
                "Heartbeat failed for group %s: generation id is not "
                " current.", self.group_id)
            self.reset_generation()
        elif error_type is Errors.UnknownMemberIdError:
            log.warning(
                "Heartbeat failed: local member_id was not recognized;"
                " resetting and re-joining group")
            self.reset_generation()
        elif error_type is Errors.GroupAuthorizationFailedError:
            raise error_type(self.group_id)
        else:
            err = Errors.KafkaError(
                "Unexpected exception in heartbeat task: {!r}".format(
                    error_type()))
            log.error("Heartbeat failed: %r", err)
            raise err
        return False

    def start_commit_offsets_refresh_task(self, assignment):
        if self._commit_refresh_task is not None:
            self._commit_refresh_task.cancel()
        self._commit_refresh_task = ensure_future(
            self._commit_refresh_routine(assignment), loop=self._loop)

    async def _stop_commit_offsets_refresh_task(self):
<<<<<<< HEAD
        # The previous task should end after assinment changed
=======
        # The previous task should end after assignment changed
>>>>>>> 84e2a981
        if self._commit_refresh_task is not None:
            if not self._commit_refresh_task.done():
                self._commit_refresh_task.cancel()
                await self._commit_refresh_task
            self._commit_refresh_task = None

    async def _commit_refresh_routine(self, assignment):
        """ Task that will do a commit cache refresh if someone is waiting for
        it.
        """
        retry_backoff_ms = self._retry_backoff_ms / 1000
        commit_refresh_needed = assignment.commit_refresh_needed
        event_waiter = None
        try:
            while assignment.active:
                commit_refresh_needed.clear()
                success = await self._maybe_refresh_commit_offsets(
                    assignment)

                wait_futures = [assignment.unassign_future]
                if not success:
                    timeout = retry_backoff_ms
                else:
                    timeout = None
                    event_waiter = ensure_future(
                        commit_refresh_needed.wait(), loop=self._loop)
                    wait_futures.append(event_waiter)

                await asyncio.wait(
                    wait_futures,
                    timeout=timeout,
                    return_when=asyncio.FIRST_COMPLETED,
                    loop=self._loop)
        except asyncio.CancelledError:
            pass
        except Exception:
            # Reset event to continue in case user fixes the problem
            commit_refresh_needed.set()
            raise

        # Just to make sure we properly close started tasks we cancel
        # event.wait() task
        if event_waiter is not None and not event_waiter.done():
            event_waiter.cancel()
            event_waiter = None

    async def _do_rejoin_group(self, subscription):
<<<<<<< HEAD
        T = self.traced_from_parent_span(lazy=True)
=======
>>>>>>> 84e2a981
        rebalance = CoordinatorGroupRebalance(
            self, self.group_id, self.coordinator_id,
            subscription, self._assignors, self._session_timeout_ms,
            self._retry_backoff_ms, loop=self._loop)
<<<<<<< HEAD
        assignment = await T(rebalance.perform_group_join)()
        if self._client.cluster.missing_autocreate_topics:
            raise MissingAutoCreateTopic(
                "Need to rejoin! -- Topics not yet created: {0!r}".format(
                    self._client.cluster.missing_autocreate_topics))
=======
        assignment = await rebalance.perform_group_join()
>>>>>>> 84e2a981

        if not subscription.active:
            log.debug("Subscription changed during rebalance from %s to %s. "
                      "Rejoining group.",
                      subscription.topics,
                      self._subscription.topics)
            return False
        if assignment is None:
            # wait backoff and try again
<<<<<<< HEAD
            await T(asyncio.sleep)(
=======
            await asyncio.sleep(
>>>>>>> 84e2a981
                self._retry_backoff_ms / 1000, loop=self._loop)
            return False

        protocol, member_assignment_bytes = assignment
<<<<<<< HEAD
        await T(self._on_join_complete)(
=======
        await self._on_join_complete(
>>>>>>> 84e2a981
            self.generation, self.member_id,
            protocol, member_assignment_bytes)
        return True

    async def _maybe_do_autocommit(self, assignment):
        if not self._enable_auto_commit:
            return None
        now = self._loop.time()
        interval = self._auto_commit_interval_ms / 1000
        backoff = self._retry_backoff_ms / 1000
        if now > self._next_autocommit_deadline:
            try:
                async with self._commit_lock:
                    await self._do_commit_offsets(
                        assignment, assignment.all_consumed_offsets())
            except Errors.KafkaError as error:
                log.warning("Auto offset commit failed: %s", error)
                if self._is_commit_retriable(error):
                    # Retry after backoff.
                    self._next_autocommit_deadline = \
                        self._loop.time() + backoff
                    return backoff
                else:
                    raise
            # If we had an unrecoverable error we expect the user to handle it
            # from another source (say Fetcher, like authorization errors).
            self._next_autocommit_deadline = now + interval

        return max(0, self._next_autocommit_deadline - self._loop.time())

<<<<<<< HEAD
=======
    def _is_commit_retriable(self, error):
        # Java client raises CommitFailedError which is retriable and thus
        # masks those 3. We raise error that we got explicitly, so treat them
        # as retriable.
        return error.retriable or isinstance(error, (
            Errors.UnknownMemberIdError,
            Errors.IllegalGenerationError,
            Errors.RebalanceInProgressError
        ))

>>>>>>> 84e2a981
    async def _maybe_do_last_autocommit(self, assignment):
        if not self._enable_auto_commit:
            return
        await self.commit_offsets(
            assignment, assignment.all_consumed_offsets())

    async def commit_offsets(self, assignment, offsets):
        """Commit specific offsets

        Arguments:
            offsets (dict {TopicPartition: OffsetAndMetadata}): what to commit

        Raises KafkaError on failure
        """
        while True:
            await self.ensure_coordinator_known()
            try:
                async with self._commit_lock:
                    await asyncio.shield(
                        self._do_commit_offsets(assignment, offsets),
                        loop=self._loop)
            except (Errors.UnknownMemberIdError,
                    Errors.IllegalGenerationError,
                    Errors.RebalanceInProgressError):
                raise Errors.CommitFailedError(
                    "Commit cannot be completed since the group has already "
                    "rebalanced and may have assigned the partitions "
                    "to another member")
            except Errors.KafkaError as err:
                if not err.retriable:
                    raise err
                else:
                    # wait backoff and try again
                    await asyncio.sleep(
                        self._retry_backoff_ms / 1000, loop=self._loop)
            else:
                break

    async def _do_commit_offsets(self, assignment, offsets):
        # Fast return if nothing to commit
        if not offsets:
            return

        # create the offset commit request
        offset_data = collections.defaultdict(list)
        for tp, offset in offsets.items():
            offset_data[tp.topic].append(
                (tp.partition,
                 offset.offset,
                 offset.metadata))

        request = OffsetCommitRequest(
            self.group_id,
            self.generation,
            self.member_id,
            OffsetCommitRequest.DEFAULT_RETENTION_TIME,
            [(topic, tp_offsets) for topic, tp_offsets in offset_data.items()]
        )

        log.debug("Sending offset-commit request with %s for group %s to %s",
                  offsets, self.group_id, self.coordinator_id)

        response = await self._send_req(request)

        errored = collections.OrderedDict()
        unauthorized_topics = set()
        for topic, partitions in response.topics:
            for partition, error_code in partitions:
                tp = TopicPartition(topic, partition)
                error_type = Errors.for_code(error_code)
                offset = offsets[tp]
                if error_type is Errors.NoError:
                    log.debug(
                        "Committed offset %s for partition %s", offset, tp)
                elif error_type is Errors.GroupAuthorizationFailedError:
                    log.error("OffsetCommit failed for group %s - %s",
                              self.group_id, error_type.__name__)
                    errored[tp] = error_type(self.group_id)
                elif error_type is Errors.TopicAuthorizationFailedError:
                    unauthorized_topics.add(topic)
                elif error_type in (Errors.OffsetMetadataTooLargeError,
                                    Errors.InvalidCommitOffsetSizeError):
                    # raise the error to the user
                    log.info(
                        "OffsetCommit failed for group %s on partition %s"
                        " due to %s, will retry", self.group_id, tp,
                        error_type.__name__)
                    errored[tp] = error_type()
                elif error_type is Errors.GroupLoadInProgressError:
                    # just retry
                    log.info(
                        "OffsetCommit failed for group %s because group is"
                        " initializing (%s), will retry", self.group_id,
                        error_type.__name__)
                    errored[tp] = error_type()
                elif error_type in (Errors.GroupCoordinatorNotAvailableError,
                                    Errors.NotCoordinatorForGroupError,
                                    Errors.RequestTimedOutError):
                    log.info(
                        "OffsetCommit failed for group %s due to a"
                        " coordinator error (%s), will find new coordinator"
                        " and retry", self.group_id, error_type.__name__)
                    self.coordinator_dead()
                    errored[tp] = error_type()
                elif error_type in (Errors.UnknownMemberIdError,
                                    Errors.IllegalGenerationError,
                                    Errors.RebalanceInProgressError):
                    # need to re-join group
                    error = error_type(self.group_id)
                    log.error(
                        "OffsetCommit failed for group %s due to group"
                        " error (%s), will rejoin", self.group_id, error)
                    self.reset_generation()
                    # need to re-join group
                    error = error_type(self.group_id)
                    log.error(
                        "OffsetCommit failed for group %s due to group"
                        " error (%s), will rejoin", self.group_id, error)
                    errored[tp] = error

                else:
                    log.error(
                        "OffsetCommit failed for group %s on partition %s"
                        " with offset %s: %s", self.group_id, tp, offset,
                        error_type.__name__)
                    errored[tp] = error_type()

        if errored:
            first_error = list(errored.values())[0]
            raise first_error
        if unauthorized_topics:
            log.error("OffsetCommit failed for unauthorized topics %s",
                      unauthorized_topics)
            raise Errors.TopicAuthorizationFailedError(unauthorized_topics)

    async def _maybe_refresh_commit_offsets(self, assignment):
        need_update = assignment.requesting_committed()
        if need_update:
            try:
                offsets = await self._do_fetch_commit_offsets(
                    need_update)
            except Errors.KafkaError as err:
                if not err.retriable:
                    raise
                else:
                    log.debug("Failed to fetch committed offsets: %r", err)
                return False
            for tp in need_update:
                tp_state = assignment.state_value(tp)
                if tp in offsets:
                    tp_state.update_committed(offsets[tp])
                else:
                    tp_state.update_committed(
                        OffsetAndMetadata(UNKNOWN_OFFSET, ""))
        return True

    async def fetch_committed_offsets(self, partitions):
        """Fetch the current committed offsets for specified partitions

        Arguments:
            partitions (list of TopicPartition): partitions to fetch

        Returns:
            dict: {TopicPartition: OffsetAndMetadata}
        """
        if not partitions:
            return {}

        while True:
            await self.ensure_coordinator_known()
            try:
                offsets = await self._do_fetch_commit_offsets(partitions)
            except Errors.KafkaError as err:
                if not err.retriable:
                    raise err
                else:
                    # wait backoff and try again
                    await asyncio.sleep(
                        self._retry_backoff_ms / 1000, loop=self._loop)
            else:
                return offsets

    async def _do_fetch_commit_offsets(self, partitions):
        log.debug("Fetching committed offsets for partitions: %s", partitions)
        # construct the request
        topic_partitions = collections.defaultdict(list)
        for tp in partitions:
            topic_partitions[tp.topic].append(tp.partition)

        request = OffsetFetchRequest(
            self.group_id,
            list(topic_partitions.items())
        )
        response = await self._send_req(request)
        offsets = {}
        for topic, partitions in response.topics:
            for partition, offset, metadata, error_code in partitions:
                tp = TopicPartition(topic, partition)
                error_type = Errors.for_code(error_code)
                if error_type is not Errors.NoError:
                    error = error_type()
                    log.debug("Error fetching offset for %s: %s", tp, error)
                    if error_type is Errors.GroupLoadInProgressError:
                        # just retry
                        raise error
                    elif error_type is Errors.NotCoordinatorForGroupError:
                        # re-discover the coordinator and retry
                        self.coordinator_dead()
                        raise error
                    elif error_type is Errors.UnknownTopicOrPartitionError:
                        log.warning(
                            "OffsetFetchRequest -- unknown topic %s", topic)
                        continue
                    elif error_type is Errors.GroupAuthorizationFailedError:
                        raise error_type(self.group_id)
                    else:
                        log.error("Unknown error fetching offsets for %s: %s",
                                  tp, error)
                        raise Errors.KafkaError(repr(error))
                # record the position with the offset
                # (-1 indicates no committed offset to fetch)
                if offset == UNKNOWN_OFFSET:
                    log.debug("No committed offset for partition %s", tp)
                else:
                    offsets[tp] = OffsetAndMetadata(offset, metadata)
        return offsets


class CoordinatorGroupRebalance:
    """ An adapter, that encapsulates rebalance logic and will have a copy of
        assigned topics, so we can detect assignment changes. This includes
        subscription pattern changes.

        On how to handle cases read in https://cwiki.apache.org/confluence/\
            display/KAFKA/Kafka+Client-side+Assignment+Proposal
    """

    def __init__(self, coordinator, group_id, coordinator_id, subscription,
                 assignors, session_timeout_ms, retry_backoff_ms, *, loop):
        self._coordinator = coordinator
        self.group_id = group_id
        self.coordinator_id = coordinator_id
        self._loop = loop

        self._subscription = subscription
        self._assignors = assignors
        self._session_timeout_ms = session_timeout_ms
        self._retry_backoff_ms = retry_backoff_ms
        self._api_version = self._coordinator._client.api_version
        self._rebalance_timeout_ms = self._coordinator._rebalance_timeout_ms

    async def perform_group_join(self):
        """Join the group and return the assignment for the next generation.

        This function handles both JoinGroup and SyncGroup, delegating to
        _perform_assignment() if elected as leader by the coordinator node.

        Returns encoded-bytes assignment returned from the group leader
        """
        # send a join group request to the coordinator
        log.info("(Re-)joining group %s", self.group_id)

        T = self._coordinator.traced_from_parent_span(lazy=True)
        set_tag = self._coordinator.set_rebalancing_tag

        topics = self._subscription.topics
        metadata_list = []
        for assignor in self._assignors:
            metadata = assignor.metadata(topics)
            if not isinstance(metadata, bytes):
                metadata = metadata.encode()
            group_protocol = (assignor.name, metadata)
            metadata_list.append(group_protocol)

        if self._api_version < (0, 10, 1):
            request = JoinGroupRequest[0](
                self.group_id,
                self._session_timeout_ms,
                self._coordinator.member_id,
                ConsumerProtocol.PROTOCOL_TYPE,
                metadata_list)
        elif self._api_version < (0, 11, 0):
            request = JoinGroupRequest[1](
                self.group_id,
                self._session_timeout_ms,
                self._rebalance_timeout_ms,
                self._coordinator.member_id,
                ConsumerProtocol.PROTOCOL_TYPE,
                metadata_list)
        else:
            request = JoinGroupRequest[2](
                self.group_id,
                self._session_timeout_ms,
                self._rebalance_timeout_ms,
                self._coordinator.member_id,
                ConsumerProtocol.PROTOCOL_TYPE,
                metadata_list)

        # create the request for the coordinator
        log.debug("Sending JoinGroup (%s) to coordinator %s",
                  request, self.coordinator_id)
        try:
<<<<<<< HEAD
            response = await T(self._coordinator._send_req)(request)
=======
            response = await self._coordinator._send_req(request)
>>>>>>> 84e2a981
        except Errors.KafkaError:
            # Return right away. It's a connection error, so backoff will be
            # handled by coordinator lookup
            return None

        if not self._subscription.active:
            # Subscription changed. Ignore response and restart group join
            return None

        error_type = Errors.for_code(response.error_code)
        if error_type is Errors.NoError:
            log.debug("Join group response %s", response)
            self._coordinator.member_id = response.member_id
            self._coordinator.generation = response.generation_id
            self._coordinator.on_generation_id_known()
            protocol = response.group_protocol
            log.info("Joined group '%s' (generation %s) with member_id %s",
                     self.group_id, response.generation_id, response.member_id)

            if response.leader_id == response.member_id:
                log.info("Elected group leader -- performing partition"
                         " assignments using %s", protocol)
<<<<<<< HEAD
                set_tag('is_leader', True)
                assignment_bytes = await T(self._on_join_leader)(response)
            else:
                set_tag('is_leader', False)
                assignment_bytes = await T(self._on_join_follower)()
=======
                assignment_bytes = await self._on_join_leader(response)
            else:
                assignment_bytes = await self._on_join_follower()
>>>>>>> 84e2a981

            if assignment_bytes is None:
                return None
            return (protocol, assignment_bytes)
        elif error_type is Errors.GroupLoadInProgressError:
            # Backoff and retry
            log.debug("Attempt to join group %s rejected since coordinator %s"
                      " is loading the group.", self.group_id,
                      self.coordinator_id)
<<<<<<< HEAD
            set_tag('rebalance_error', 'Coordinator is loading group.')
            set_tag('rebalance_exc', repr(error_type))
            await T(asyncio.sleep)(
=======
            await asyncio.sleep(
>>>>>>> 84e2a981
                self._retry_backoff_ms / 1000, loop=self._loop)
        elif error_type is Errors.UnknownMemberIdError:
            # reset the member id and retry immediately
            set_tag('rebalance_error', 'Unknown member id.')
            set_tag('rebalance_exc', repr(error_type))
            self._coordinator.reset_generation()
            log.debug(
                "Attempt to join group %s failed due to unknown member id",
                self.group_id)
        elif error_type in (Errors.GroupCoordinatorNotAvailableError,
                            Errors.NotCoordinatorForGroupError):
            # Coordinator changed we should be able to find it immediately
            set_tag('rebalance_error', 'Coordinator obsolete')
            set_tag('rebalance_exc', repr(error_type))
            err = error_type()
            self._coordinator.coordinator_dead()
            log.debug("Attempt to join group %s failed due to obsolete "
                      "coordinator information: %s", self.group_id,
                      err)
        elif error_type in (Errors.InconsistentGroupProtocolError,
                            Errors.InvalidSessionTimeoutError,
                            Errors.InvalidGroupIdError):
            err = error_type()
            set_tag('rebalance_error', 'Fatal error.')
            set_tag('rebalance_exc', repr(error_type))
            log.error(
                "Attempt to join group failed due to fatal error: %s", err)
            raise err
        elif error_type is Errors.GroupAuthorizationFailedError:
            set_tag('rebalance_error', 'Group authorization failed.')
            set_tag('rebalance_exc', repr(error_type))
            raise error_type(self.group_id)
        else:
            set_tag('rebalance_error', 'Unexpected error!')
            set_tag('rebalance_exc', repr(error_type))
            err = error_type()
            log.error(
                "Unexpected error in join group '%s' response: %s",
                self.group_id, err)
            raise Errors.KafkaError(repr(err))

        return None

    async def _on_join_follower(self):
        # send follower's sync group with an empty assignment
<<<<<<< HEAD
        T = self._coordinator.traced_from_parent_span(lazy=True)
=======
>>>>>>> 84e2a981
        version = 0 if self._api_version < (0, 11, 0) else 1
        request = SyncGroupRequest[version](
            self.group_id,
            self._coordinator.generation,
            self._coordinator.member_id,
            [])
        log.debug(
            "Sending follower SyncGroup for group %s to coordinator %s: %s",
            self.group_id, self.coordinator_id, request)
<<<<<<< HEAD
        return await T(self._send_sync_group_request)(request)
=======
        return (await self._send_sync_group_request(request))
>>>>>>> 84e2a981

    async def _on_join_leader(self, response):
        """
        Perform leader synchronization and send back the assignment
        for the group via SyncGroupRequest

        Arguments:
            response (JoinResponse): broker response to parse

        Returns:
            Future: resolves to member assignment encoded-bytes
        """
        T = self._coordinator.traced_from_parent_span(lazy=True)
        try:
            group_assignment = \
<<<<<<< HEAD
                await T(self._coordinator._perform_assignment)(
=======
                await self._coordinator._perform_assignment(
>>>>>>> 84e2a981
                    response.leader_id,
                    response.group_protocol,
                    response.members)
        except Exception as e:
            raise Errors.KafkaError(repr(e))

        assignment_req = []
        for member_id, assignment in group_assignment.items():
            if not isinstance(assignment, bytes):
                assignment = assignment.encode()
            assignment_req.append((member_id, assignment))

        version = 0 if self._api_version < (0, 11, 0) else 1
        request = SyncGroupRequest[version](
            self.group_id,
            self._coordinator.generation,
            self._coordinator.member_id,
            assignment_req)

        log.debug(
            "Sending leader SyncGroup for group %s to coordinator %s: %s",
            self.group_id, self.coordinator_id, request)
<<<<<<< HEAD
        return await T(self._send_sync_group_request)(request)
=======
        return (await self._send_sync_group_request(request))
>>>>>>> 84e2a981

    async def _send_sync_group_request(self, request):
        # We need to reset the rejoin future right after the assignment to
        # capture metadata changes after join group was performed. We do not
        # set it directly after JoinGroup to avoid a false rejoin in case
        # ``_perform_assignment()`` does a metadata update.
        T = self._coordinator.traced_from_parent_span(lazy=True)
        set_tag = self._coordinator.set_rebalancing_tag
        self._coordinator._rejoin_needed_fut = create_future(loop=self._loop)
        try:
<<<<<<< HEAD
            response = await T(self._coordinator._send_req)(request)
        except Errors.KafkaError as exc:
=======
            response = await self._coordinator._send_req(request)
        except Errors.KafkaError:
>>>>>>> 84e2a981
            # We lost connection to coordinator. No need to try and finish this
            # group join, just rejoin again.
            set_tag('sync_group_error', 'Lost connection to coordinator')
            set_tag('sync_group_exc', repr(exc))
            self._coordinator.request_rejoin()
            return None

        error_type = Errors.for_code(response.error_code)
        if error_type is Errors.NoError:
            set_tag('sync_group_success', True)
            log.info("Successfully synced group %s with generation %s",
                     self.group_id, self._coordinator.generation)
            return response.member_assignment

        # Error case
        self._coordinator.request_rejoin()
        if error_type is Errors.RebalanceInProgressError:
            set_tag('sync_group_error', 'Rebalance in progress.')
            set_tag('sync_group_exc', repr(error_type))
            log.debug("SyncGroup for group %s failed due to group"
                      " rebalance", self.group_id)
        elif error_type in (Errors.UnknownMemberIdError,
                            Errors.IllegalGenerationError):
            err = error_type()
            set_tag('sync_group_error', 'SyncGroup failed (see _exc)')
            set_tag('sync_group_exc', repr(error_type))
            log.debug("SyncGroup for group %s failed due to %s,",
                      self.group_id, err)
            self._coordinator.reset_generation()
        elif error_type in (Errors.GroupCoordinatorNotAvailableError,
                            Errors.NotCoordinatorForGroupError):
            set_tag('sync_group_error', 'SyncGroup failed (see _exc)')
            set_tag('sync_group_exc', repr(error_type))
            err = error_type()
            log.debug("SyncGroup for group %s failed due to %s",
                      self.group_id, err)
            self._coordinator.coordinator_dead()
        elif error_type is Errors.GroupAuthorizationFailedError:
            set_tag('sync_group_error', 'Group authorization failed.')
            set_tag('sync_group_exc', repr(error_type))
            raise error_type(self.group_id)
        else:
            err = error_type()
            set_tag('sync_group_error', 'Unexpected error!')
            set_tag('sync_group_exc', repr(error_type))
            log.error("Unexpected error from SyncGroup: %s", err)
            raise Errors.KafkaError(repr(err))

        return None<|MERGE_RESOLUTION|>--- conflicted
+++ resolved
@@ -146,10 +146,6 @@
 
                 assignment = self._subscription.subscription.assignment
                 if assignment is None:
-<<<<<<< HEAD
-=======
-
->>>>>>> 84e2a981
                     await self._subscription.wait_for_assignment()
                     continue
 
@@ -238,16 +234,12 @@
                  assignors=(RoundRobinPartitionAssignor,),
                  exclude_internal_topics=True,
                  max_poll_interval_ms=300000,
-<<<<<<< HEAD
                  rebalance_timeout_ms=30000,
                  traced_from_parent_span=None,
                  start_rebalancing_span=None,
                  start_coordinator_span=None,
                  on_generation_id_known=None,
                  flush_spans=None,
-=======
-                 rebalance_timeout_ms=30000
->>>>>>> 84e2a981
                  ):
         """Initialize the coordination manager.
 
@@ -398,13 +390,10 @@
             loop=self._loop
         )
 
-<<<<<<< HEAD
     def set_close(self):
         if not self._closing.done():
             self._closing.set_result(None)
 
-=======
->>>>>>> 84e2a981
     async def close(self):
         """Close the coordinator, leave the current group
         and reset local generation/memberId."""
@@ -453,12 +442,8 @@
         # commit offsets prior to rebalance if auto-commit enabled
         if previous_assignment is not None:
             try:
-<<<<<<< HEAD
                 await T(self._maybe_do_last_autocommit)(
                     previous_assignment)
-=======
-                await self._maybe_do_last_autocommit(previous_assignment)
->>>>>>> 84e2a981
             except Errors.KafkaError as err:
                 # We would retry any retriable commit already
                 log.error("OffsetCommit failed before join, ignoring: %s", err)
@@ -471,28 +456,18 @@
                  revoked, self.group_id)
         if self._subscription.listener:
             try:
-<<<<<<< HEAD
                 await T(self._on_partitions_revoked)(revoked)
-=======
-                res = self._subscription.listener.on_partitions_revoked(
-                    revoked)
-                if asyncio.iscoroutine(res):
-                    await res
->>>>>>> 84e2a981
             except Exception:
                 log.exception("User provided subscription listener %s"
                               " for group %s failed on_partitions_revoked",
                               self._subscription.listener, self.group_id)
 
-<<<<<<< HEAD
     async def _on_partitions_revoked(self, revoked):
         res = self._subscription.listener.on_partitions_revoked(
             revoked)
         if asyncio.iscoroutine(res):
             await res
 
-=======
->>>>>>> 84e2a981
     async def _perform_assignment(
         self, leader_id, assignment_strategy, members
     ):
@@ -538,10 +513,7 @@
         self, generation, member_id, protocol,
         member_assignment_bytes
     ):
-<<<<<<< HEAD
         T = self.traced_from_parent_span(lazy=True)
-=======
->>>>>>> 84e2a981
         assignor = self._lookup_assignor(protocol)
         assert assignor, 'invalid assignment protocol: %s' % protocol
 
@@ -560,14 +532,9 @@
         # We need to start this task before callback to avoid deadlocks.
         # Callback can rely on something like ``Consumer.position()`` that
         # requires committed point to be refreshed.
-<<<<<<< HEAD
         await T(self._stop_commit_offsets_refresh_task)()
         self.start_commit_offsets_refresh_task(
             self._subscription.subscription.assignment)
-=======
-        await self._stop_commit_offsets_refresh_task()
-        self.start_commit_offsets_refresh_task(subscription.assignment)
->>>>>>> 84e2a981
 
         assigned = set(self._subscription.assigned_partitions())
         log.info("Setting newly assigned partitions %s for group %s",
@@ -576,14 +543,7 @@
         # execute the user's callback after rebalance
         if self._subscription.listener:
             try:
-<<<<<<< HEAD
                 await T(self._on_partitions_assigned)(assigned)
-=======
-                res = self._subscription.listener.on_partitions_assigned(
-                    assigned)
-                if asyncio.iscoroutine(res):
-                    await res
->>>>>>> 84e2a981
             except Exception:
                 log.exception("User provided listener %s for group %s"
                               " failed on partition assignment: %s",
@@ -630,17 +590,12 @@
             subscription.assignment is None or self._rejoin_needed_fut.done()
         )
 
-<<<<<<< HEAD
     async def ensure_coordinator_known(self, trace_span=None):
-=======
-    async def ensure_coordinator_known(self):
->>>>>>> 84e2a981
         """ Block until the coordinator for this group is known.
         """
         if self.coordinator_id is not None:
             return
 
-<<<<<<< HEAD
         set_tag = self.set_rebalancing_tag
         if trace_span is not None:
             T = self.traced_from_parent_span(lazy=True)
@@ -649,19 +604,12 @@
 
         try:
             await T(self._coordinator_lookup_lock.acquire)()
-=======
-        async with self._coordinator_lookup_lock:
->>>>>>> 84e2a981
             retry_backoff = self._retry_backoff_ms / 1000
             i = 0
             while self.coordinator_id is None:
                 try:
                     coordinator_id = (
-<<<<<<< HEAD
                         await T(self._client.coordinator_lookup)(
-=======
-                        await self._client.coordinator_lookup(
->>>>>>> 84e2a981
                             CoordinationType.GROUP, self.group_id)
                     )
                 except Errors.GroupAuthorizationFailedError as exc:
@@ -673,15 +621,10 @@
                 except Errors.KafkaError as err:
                     log.error("Group Coordinator Request failed: %s", err)
                     if err.retriable:
-<<<<<<< HEAD
                         set_tag(f"coord_lookup_error_{i}", "Request failed")
                         set_tag(f"coord_lookup_exc_{i}", repr(err))
                         await T(self._client.force_metadata_update)()
                         await T(asyncio.sleep)(
-=======
-                        await self._client.force_metadata_update()
-                        await asyncio.sleep(
->>>>>>> 84e2a981
                             retry_backoff, loop=self._loop)
                         i += 1
                         continue
@@ -692,19 +635,12 @@
 
                 # Try to connect to confirm that the connection can be
                 # established.
-<<<<<<< HEAD
                 ready = await T(self._client.ready)(
                     coordinator_id, group=ConnectionGroup.COORDINATION)
                 if not ready:
                     await T(asyncio.sleep)(
                         retry_backoff, loop=self._loop)
                     i += 1
-=======
-                ready = await self._client.ready(
-                    coordinator_id, group=ConnectionGroup.COORDINATION)
-                if not ready:
-                    await asyncio.sleep(retry_backoff, loop=self._loop)
->>>>>>> 84e2a981
                     continue
 
                 set_tag("coordinator_ready", True)
@@ -739,7 +675,6 @@
         assignment = None
 
         while not self._closing.done():
-<<<<<<< HEAD
             try:
                 # Check if there was a change to subscription
                 if subscription is not None and not subscription.active:
@@ -826,74 +761,6 @@
                 log.error('CRASHING HARD: COORDINATION ROUTINE GOT %r',
                           exc, exc_info=1)
                 sys.exit(126)
-=======
-            # Check if there was a change to subscription
-            if subscription is not None and not subscription.active:
-                # The subscription can change few times, so we can not rely on
-                # flags or topic lists. For example if user changes
-                # subscription from X to Y and back to X we still need to
-                # rejoin group.
-                self.request_rejoin()
-                subscription = self._subscription.subscription
-            if subscription is None:
-                await asyncio.wait(
-                    [self._subscription.wait_for_subscription(),
-                     self._closing],
-                    return_when=asyncio.FIRST_COMPLETED, loop=self._loop)
-                if self._closing.done():
-                    break
-                subscription = self._subscription.subscription
-            assert subscription is not None and subscription.active
-            auto_assigned = self._subscription.partitions_auto_assigned()
-
-            # Ensure active group
-            try:
-                await self.ensure_coordinator_known()
-                if auto_assigned and self.need_rejoin(subscription):
-                    new_assignment = await self.ensure_active_group(
-                        subscription, assignment)
-                    if new_assignment is None or not new_assignment.active:
-                        continue
-                    else:
-                        assignment = new_assignment
-                else:
-                    assignment = subscription.assignment
-
-                assert assignment is not None and assignment.active
-
-                # We will only try to commit offsets once here. In error case
-                # the returned wait_timeout will be ``retry_backoff``. In
-                # success case time to next autocommit deadline. If autocommit
-                # is disabled timeout will be ``None``, ie. no timeout.
-                wait_timeout = await self._maybe_do_autocommit(assignment)
-
-            except Errors.KafkaError as exc:
-                await self._push_error_to_user(exc)
-                continue
-
-            futures = [
-                self._closing,  # Will exit fast if close() called
-                self._coordinator_dead_fut,
-                subscription.unsubscribe_future]
-            # In case of manual assignment this future will be always set and
-            # we don't want a heavy loop here.
-            # NOTE: metadata changes are for partition count and pattern
-            # subscription, which is irrelevant in case of user assignment.
-            if auto_assigned:
-                futures.append(self._rejoin_needed_fut)
-
-            # We should always watch for other task raising critical or
-            # unexpected errors, so we attach those as futures too. We will
-            # check them right after wait.
-            if self._heartbeat_task:
-                futures.append(self._heartbeat_task)
-            if self._commit_refresh_task:
-                futures.append(self._commit_refresh_task)
-
-            done, _ = await asyncio.wait(
-                futures, timeout=wait_timeout, loop=self._loop,
-                return_when=asyncio.FIRST_COMPLETED)
->>>>>>> 84e2a981
 
             # Handle exceptions in other background tasks
             for task in [self._heartbeat_task, self._commit_refresh_task]:
@@ -910,7 +777,6 @@
                 # We did all we could, all we can is show this to user
                 log.error("Failed to commit on finallization: %s", err)
 
-<<<<<<< HEAD
     def on_generation_id_known(self):
         if self._on_generation_id_known:
             return self._on_generation_id_known()
@@ -924,9 +790,6 @@
         await T(self.REPLACE_WITH_MEMBER_ID)(subscription, prev_assignment)
 
     async def REPLACE_WITH_MEMBER_ID(self, subscription, prev_assignment):
-=======
-    async def ensure_active_group(self, subscription, prev_assignment):
->>>>>>> 84e2a981
         # due to a race condition between the initial metadata
         # fetch and the initial rebalance, we need to ensure that
         # the metadata is fresh before joining initially. This
@@ -937,43 +800,27 @@
         # one.
         T = self.traced_from_parent_span(lazy=True)
         if self._subscription.subscribed_pattern:
-<<<<<<< HEAD
             await T(self._client.force_metadata_update)()
-=======
-            await self._client.force_metadata_update()
->>>>>>> 84e2a981
             if not subscription.active:
                 return None
 
         if not self._performed_join_prepare:
             # NOTE: We pass the previously used assignment here.
-<<<<<<< HEAD
 
             await T(self._on_join_prepare)(prev_assignment)
-=======
-            await self._on_join_prepare(prev_assignment)
->>>>>>> 84e2a981
             self._performed_join_prepare = True
 
         # NOTE: we did not stop heartbeat task before to keep the
         # member alive during the callback, as it can commit offsets.
         # See the ``RebalanceInProgressError`` case in heartbeat
         # handling.
-<<<<<<< HEAD
         await T(self._stop_heartbeat_task)()
-=======
-        await self._stop_heartbeat_task()
->>>>>>> 84e2a981
 
         # We will not attempt rejoin if there is no activity on consumer
         idle_time = self._subscription.fetcher_idle_time
         if idle_time >= self._max_poll_interval:
-<<<<<<< HEAD
             await T(asyncio.sleep)(self._retry_backoff_ms / 1000)
-=======
-            await asyncio.sleep(self._retry_backoff_ms / 1000)
             return None
->>>>>>> 84e2a981
 
         # We will only try to perform the rejoin once. If it fails,
         # we will spin this loop another time, checking for coordinator
@@ -982,11 +829,7 @@
         # subscription change and coordinator failure by itself and
         # this way we don't need to worry about racing or cancellation
         # issues that could occur if re-join were to be a task.
-<<<<<<< HEAD
         success = await T(self._do_rejoin_group)(subscription)
-=======
-        success = await self._do_rejoin_group(subscription)
->>>>>>> 84e2a981
         if success:
             self._performed_join_prepare = False
             self._start_heartbeat_task()
@@ -1120,11 +963,7 @@
             self._commit_refresh_routine(assignment), loop=self._loop)
 
     async def _stop_commit_offsets_refresh_task(self):
-<<<<<<< HEAD
-        # The previous task should end after assinment changed
-=======
         # The previous task should end after assignment changed
->>>>>>> 84e2a981
         if self._commit_refresh_task is not None:
             if not self._commit_refresh_task.done():
                 self._commit_refresh_task.cancel()
@@ -1172,23 +1011,16 @@
             event_waiter = None
 
     async def _do_rejoin_group(self, subscription):
-<<<<<<< HEAD
         T = self.traced_from_parent_span(lazy=True)
-=======
->>>>>>> 84e2a981
         rebalance = CoordinatorGroupRebalance(
             self, self.group_id, self.coordinator_id,
             subscription, self._assignors, self._session_timeout_ms,
             self._retry_backoff_ms, loop=self._loop)
-<<<<<<< HEAD
         assignment = await T(rebalance.perform_group_join)()
         if self._client.cluster.missing_autocreate_topics:
             raise MissingAutoCreateTopic(
                 "Need to rejoin! -- Topics not yet created: {0!r}".format(
                     self._client.cluster.missing_autocreate_topics))
-=======
-        assignment = await rebalance.perform_group_join()
->>>>>>> 84e2a981
 
         if not subscription.active:
             log.debug("Subscription changed during rebalance from %s to %s. "
@@ -1198,20 +1030,12 @@
             return False
         if assignment is None:
             # wait backoff and try again
-<<<<<<< HEAD
             await T(asyncio.sleep)(
-=======
-            await asyncio.sleep(
->>>>>>> 84e2a981
                 self._retry_backoff_ms / 1000, loop=self._loop)
             return False
 
         protocol, member_assignment_bytes = assignment
-<<<<<<< HEAD
         await T(self._on_join_complete)(
-=======
-        await self._on_join_complete(
->>>>>>> 84e2a981
             self.generation, self.member_id,
             protocol, member_assignment_bytes)
         return True
@@ -1242,8 +1066,6 @@
 
         return max(0, self._next_autocommit_deadline - self._loop.time())
 
-<<<<<<< HEAD
-=======
     def _is_commit_retriable(self, error):
         # Java client raises CommitFailedError which is retriable and thus
         # masks those 3. We raise error that we got explicitly, so treat them
@@ -1254,7 +1076,6 @@
             Errors.RebalanceInProgressError
         ))
 
->>>>>>> 84e2a981
     async def _maybe_do_last_autocommit(self, assignment):
         if not self._enable_auto_commit:
             return
@@ -1557,11 +1378,7 @@
         log.debug("Sending JoinGroup (%s) to coordinator %s",
                   request, self.coordinator_id)
         try:
-<<<<<<< HEAD
             response = await T(self._coordinator._send_req)(request)
-=======
-            response = await self._coordinator._send_req(request)
->>>>>>> 84e2a981
         except Errors.KafkaError:
             # Return right away. It's a connection error, so backoff will be
             # handled by coordinator lookup
@@ -1584,17 +1401,11 @@
             if response.leader_id == response.member_id:
                 log.info("Elected group leader -- performing partition"
                          " assignments using %s", protocol)
-<<<<<<< HEAD
                 set_tag('is_leader', True)
                 assignment_bytes = await T(self._on_join_leader)(response)
             else:
                 set_tag('is_leader', False)
                 assignment_bytes = await T(self._on_join_follower)()
-=======
-                assignment_bytes = await self._on_join_leader(response)
-            else:
-                assignment_bytes = await self._on_join_follower()
->>>>>>> 84e2a981
 
             if assignment_bytes is None:
                 return None
@@ -1604,13 +1415,9 @@
             log.debug("Attempt to join group %s rejected since coordinator %s"
                       " is loading the group.", self.group_id,
                       self.coordinator_id)
-<<<<<<< HEAD
             set_tag('rebalance_error', 'Coordinator is loading group.')
             set_tag('rebalance_exc', repr(error_type))
             await T(asyncio.sleep)(
-=======
-            await asyncio.sleep(
->>>>>>> 84e2a981
                 self._retry_backoff_ms / 1000, loop=self._loop)
         elif error_type is Errors.UnknownMemberIdError:
             # reset the member id and retry immediately
@@ -1656,10 +1463,7 @@
 
     async def _on_join_follower(self):
         # send follower's sync group with an empty assignment
-<<<<<<< HEAD
         T = self._coordinator.traced_from_parent_span(lazy=True)
-=======
->>>>>>> 84e2a981
         version = 0 if self._api_version < (0, 11, 0) else 1
         request = SyncGroupRequest[version](
             self.group_id,
@@ -1669,11 +1473,7 @@
         log.debug(
             "Sending follower SyncGroup for group %s to coordinator %s: %s",
             self.group_id, self.coordinator_id, request)
-<<<<<<< HEAD
         return await T(self._send_sync_group_request)(request)
-=======
-        return (await self._send_sync_group_request(request))
->>>>>>> 84e2a981
 
     async def _on_join_leader(self, response):
         """
@@ -1689,11 +1489,7 @@
         T = self._coordinator.traced_from_parent_span(lazy=True)
         try:
             group_assignment = \
-<<<<<<< HEAD
                 await T(self._coordinator._perform_assignment)(
-=======
-                await self._coordinator._perform_assignment(
->>>>>>> 84e2a981
                     response.leader_id,
                     response.group_protocol,
                     response.members)
@@ -1716,11 +1512,7 @@
         log.debug(
             "Sending leader SyncGroup for group %s to coordinator %s: %s",
             self.group_id, self.coordinator_id, request)
-<<<<<<< HEAD
         return await T(self._send_sync_group_request)(request)
-=======
-        return (await self._send_sync_group_request(request))
->>>>>>> 84e2a981
 
     async def _send_sync_group_request(self, request):
         # We need to reset the rejoin future right after the assignment to
@@ -1731,13 +1523,8 @@
         set_tag = self._coordinator.set_rebalancing_tag
         self._coordinator._rejoin_needed_fut = create_future(loop=self._loop)
         try:
-<<<<<<< HEAD
             response = await T(self._coordinator._send_req)(request)
         except Errors.KafkaError as exc:
-=======
-            response = await self._coordinator._send_req(request)
-        except Errors.KafkaError:
->>>>>>> 84e2a981
             # We lost connection to coordinator. No need to try and finish this
             # group join, just rejoin again.
             set_tag('sync_group_error', 'Lost connection to coordinator')
