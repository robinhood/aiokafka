--- conflicted
+++ resolved
@@ -1,8 +1,4 @@
-<<<<<<< HEAD
-__version__ = '1.1.6'  # noqa
-=======
-__version__ = '0.6.1.dev0'  # noqa
->>>>>>> 84e2a981
+__version__ = '1.1.7'  # noqa
 
 from .abc import ConsumerRebalanceListener
 from .client import AIOKafkaClient
