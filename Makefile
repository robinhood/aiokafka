--- conflicted
+++ resolved
@@ -26,19 +26,11 @@
 	flake8 aiokafka tests setup.py
 	mypy $(FORMATTED_AREAS)
 
-<<<<<<< HEAD
-test:
-	py.test -s --no-print-logs --docker-image $(DOCKER_IMAGE) $(FLAGS) tests
-
-vtest:
-	py.test -s -v --docker-image $(DOCKER_IMAGE) $(FLAGS) tests
-=======
 test: flake
 	py.test -s --show-capture=no --docker-image $(DOCKER_IMAGE) $(FLAGS) tests
 
 vtest: flake
 	py.test -s -v --log-level INFO --docker-image $(DOCKER_IMAGE) $(FLAGS) tests
->>>>>>> 84e2a981
 
 cov cover coverage: flake
 	py.test -s --cov aiokafka --cov-report html --docker-image $(DOCKER_IMAGE) $(FLAGS) tests
@@ -48,11 +40,7 @@
 	py.test -s --log-level DEBUG --cov aiokafka --cov-report xml --color=yes $(FLAGS) tests
 
 ci-test-all:
-<<<<<<< HEAD
-	py.test -s --cov aiokafka --cov-report html --docker-image $(DOCKER_IMAGE) $(FLAGS) -k sasl tests
-=======
 	py.test -s -v --log-level DEBUG --cov aiokafka --cov-report xml  --color=yes --docker-image $(DOCKER_IMAGE) $(FLAGS) tests
->>>>>>> 84e2a981
 
 coverage.xml: .coverage
 	coverage xml
