import asyncio
import gc
import docker as libdocker
import logging
import pytest
import socket
import uuid
import sys
import pathlib
import shutil
import subprocess

from aiokafka.record.legacy_records import (
    LegacyRecordBatchBuilder, _LegacyRecordBatchBuilderPy)
from aiokafka.record.default_records import (
    DefaultRecordBatchBuilder, _DefaultRecordBatchBuilderPy)
from aiokafka.util import NO_EXTENSIONS
from ._testutil import wait_kafka


if not NO_EXTENSIONS:
    assert LegacyRecordBatchBuilder is not _LegacyRecordBatchBuilderPy and \
        DefaultRecordBatchBuilder is not _DefaultRecordBatchBuilderPy, \
        "Expected to run tests with C extension, but it was not imported. "\
        "To run tests without a C extensions set env AIOKAFKA_NO_EXTENSIONS=1"
    print("Running tests with C extension")
else:
    print("Running tests without C extension")


def pytest_addoption(parser):
    parser.addoption('--docker-image',
                     action='store',
                     default=None,
                     help='Kafka docker image to use')
    parser.addoption('--no-pull',
                     action='store_true',
                     help='Do not pull new docker image before test run')


def pytest_configure(config):
    """Disable the loggers."""
    # Debug logs clobber output on CI
    for name in ["urllib3", "asyncio"]:
        logger = logging.getLogger(name)
        logger.setLevel(logging.INFO)


@pytest.fixture(scope='session')
def docker(request):
    image = request.config.getoption('--docker-image')
    if not image:
        return None
    return libdocker.from_env()


@pytest.fixture(scope='class')
def acl_manager(kafka_server, request):
    image = request.config.getoption('--docker-image')
    tag = image.split(":")[-1].replace('_', '-')

    from ._testutil import ACLManager
    manager = ACLManager(kafka_server[-1], tag)
    return manager


@pytest.fixture(scope='class')
def kafka_config(kafka_server, request):
    image = request.config.getoption('--docker-image')
    tag = image.split(":")[-1].replace('_', '-')

    from ._testutil import KafkaConfig
    manager = KafkaConfig(kafka_server[-1], tag)
    return manager


if sys.platform != 'win32':

    @pytest.fixture(scope='class')
    def kerberos_utils(kafka_server):
        from ._testutil import KerberosUtils
        utils = KerberosUtils(kafka_server[-1])
        utils.create_keytab()
        return utils
else:

    @pytest.fixture()
    def kerberos_utils():
        pytest.skip("Only unit tests on windows for now =(")
        return


if sys.platform != 'win32':

    @pytest.fixture(scope='class')
    def kerberos_utils(kafka_server):
        from ._testutil import KerberosUtils
        utils = KerberosUtils(kafka_server[-1])
        utils.create_keytab()
        return utils
else:

    @pytest.fixture()
    def kerberos_utils():
        pytest.skip("Only unit tests on windows for now =(")
        return


@pytest.fixture(scope='session')
def ssl_folder(docker_ip_address):
    ssl_dir = pathlib.Path('tests/ssl_cert')
    if ssl_dir.exists():
        shutil.rmtree(str(ssl_dir))

    ssl_dir.mkdir()
    p = subprocess.Popen(
        "bash ../../gen-ssl-certs.sh ca ca-cert {}".format(docker_ip_address),
        shell=True, stdout=subprocess.DEVNULL,
        cwd=str(ssl_dir), stderr=subprocess.DEVNULL)
    p.wait()
    p = subprocess.Popen(
        "bash ../../gen-ssl-certs.sh -k server ca-cert br_ {}".format(
            docker_ip_address),
        shell=True, stdout=subprocess.DEVNULL,
        cwd=str(ssl_dir), stderr=subprocess.DEVNULL,)
    p.wait()
    p = subprocess.Popen(
        "bash ../../gen-ssl-certs.sh client ca-cert cl_ {}".format(
            docker_ip_address),
        shell=True, stdout=subprocess.DEVNULL,
        cwd=str(ssl_dir), stderr=subprocess.DEVNULL,)
    p.wait()

    return ssl_dir


@pytest.fixture(scope='session')
def docker_ip_address():
    """Returns IP address of the docker daemon service."""
    return '127.0.0.1'


@pytest.fixture(scope='session')
def unused_port():
    def factory():
        with socket.socket(socket.AF_INET, socket.SOCK_STREAM) as s:
            s.bind(('127.0.0.1', 0))
            return s.getsockname()[1]
    return factory


@pytest.fixture(scope='session')
def session_id():
    return str(uuid.uuid4())


if sys.platform != 'win32':

    @pytest.yield_fixture(scope='session')
    def kafka_server(request, docker, docker_ip_address,
                     unused_port, session_id, ssl_folder):
        image = request.config.getoption('--docker-image')
        if not image:
            pytest.skip(
                "Skipping functional test as `--docker-image` not provided")
            return
        if not request.config.getoption('--no-pull'):
            docker.images.pull(image)
        kafka_host = docker_ip_address
        kafka_port = unused_port()
        kafka_ssl_port = unused_port()
        kafka_sasl_plain_port = unused_port()
        kafka_sasl_ssl_port = unused_port()
        environment = {
            'ADVERTISED_HOST': kafka_host,
            'ADVERTISED_PORT': kafka_port,
            'ADVERTISED_SSL_PORT': kafka_ssl_port,
            'ADVERTISED_SASL_PLAINTEXT_PORT': kafka_sasl_plain_port,
            'ADVERTISED_SASL_SSL_PORT': kafka_sasl_ssl_port,
            'NUM_PARTITIONS': 2
        }
        kafka_version = image.split(":")[-1].split("_")[-1]
<<<<<<< HEAD
        if not kafka_version == "0.9.0.1":
            environment['SASL_MECHANISMS'] = "PLAIN,GSSAPI"
            environment['SASL_JAAS_FILE'] = "kafka_server_jaas.conf"
=======
        kafka_version = tuple(int(x) for x in kafka_version.split('.'))
        if kafka_version >= (0, 10, 2):
            environment['SASL_MECHANISMS'] = (
                "PLAIN,GSSAPI,SCRAM-SHA-256,SCRAM-SHA-512"
            )
            environment['SASL_JAAS_FILE'] = "kafka_server_jaas.conf"
        elif kafka_version >= (0, 10, 1):
            environment['SASL_MECHANISMS'] = "PLAIN,GSSAPI"
            environment['SASL_JAAS_FILE'] = "kafka_server_jaas_no_scram.conf"
>>>>>>> 84e2a981
        else:
            environment['SASL_MECHANISMS'] = "GSSAPI"
            environment['SASL_JAAS_FILE'] = "kafka_server_gssapi_jaas.conf"

        container = docker.containers.run(
            image=image,
            name='aiokafka-tests',
            ports={
                2181: 2181,
                "88/udp": 88,
                kafka_port: kafka_port,
                kafka_ssl_port: kafka_ssl_port,
                kafka_sasl_plain_port: kafka_sasl_plain_port,
                kafka_sasl_ssl_port: kafka_sasl_ssl_port
            },
            volumes={
                str(ssl_folder.resolve()): {
                    "bind": "/ssl_cert",
                    "mode": "ro"
                }
            },
            environment=environment,
            tty=True,
            detach=True,
            remove=True)

        try:
            if not wait_kafka(kafka_host, kafka_port):
                exit_code, output = container.exec_run(
                    ["supervisorctl", "tail", "kafka"])
                print("Kafka failed to start. \n--- STDOUT:")
                print(output.decode(), file=sys.stdout)
                exit_code, output = container.exec_run(
                    ["supervisorctl", "tail", "kafka", "stderr"])
                print("--- STDERR:")
                print(output.decode(), file=sys.stderr)
                pytest.exit("Could not start Kafka Server")

            yield (
                kafka_host, kafka_port, kafka_ssl_port, kafka_sasl_plain_port,
                kafka_sasl_ssl_port, container
            )
        finally:
            container.remove(force=True)

else:

    @pytest.fixture(scope='session')
    def kafka_server():
        pytest.skip("Only unit tests on windows for now =(")
        return


@pytest.yield_fixture(scope='class')
def loop(request):
    loop = asyncio.new_event_loop()
    asyncio.set_event_loop(None)

    yield loop

    if not loop._closed:
        loop.call_soon(loop.stop)
        loop.run_forever()
        loop.close()
    gc.collect()
    asyncio.set_event_loop(None)


@pytest.yield_fixture(autouse=True)
def collect_garbage():
    # This is used to have a better report on ResourceWarnings. Without it
    # all warnings will be filled in the end of last test-case.
    yield
    gc.collect()


@pytest.fixture(scope='class')
def setup_test_class_serverless(request, loop, ssl_folder):
    request.cls.loop = loop
    request.cls.ssl_folder = ssl_folder


@pytest.fixture(scope='class')
def setup_test_class(request, loop, kafka_server, ssl_folder, acl_manager,
<<<<<<< HEAD
                     kerberos_utils):
=======
                     kerberos_utils, kafka_config):
>>>>>>> 84e2a981
    request.cls.loop = loop
    request.cls.kafka_host = kafka_server[0]
    request.cls.kafka_port = kafka_server[1]
    request.cls.kafka_ssl_port = kafka_server[2]
    request.cls.kafka_sasl_plain_port = kafka_server[3]
    request.cls.kafka_sasl_ssl_port = kafka_server[4]
    request.cls.ssl_folder = ssl_folder
    request.cls.acl_manager = acl_manager
    request.cls.kerberos_utils = kerberos_utils
<<<<<<< HEAD
=======
    request.cls.kafka_config = kafka_config
    request.cls.hosts = [
        '{}:{}'.format(request.cls.kafka_host, request.cls.kafka_port)
    ]
>>>>>>> 84e2a981

    docker_image = request.config.getoption('--docker-image')
    kafka_version = docker_image.split(":")[-1].split("_")[-1]
    request.cls.kafka_version = kafka_version


def pytest_ignore_collect(path, config):
    if 'pep492' in str(path):
        if sys.version_info < (3, 5, 0):
            return True<|MERGE_RESOLUTION|>--- conflicted
+++ resolved
@@ -180,11 +180,6 @@
             'NUM_PARTITIONS': 2
         }
         kafka_version = image.split(":")[-1].split("_")[-1]
-<<<<<<< HEAD
-        if not kafka_version == "0.9.0.1":
-            environment['SASL_MECHANISMS'] = "PLAIN,GSSAPI"
-            environment['SASL_JAAS_FILE'] = "kafka_server_jaas.conf"
-=======
         kafka_version = tuple(int(x) for x in kafka_version.split('.'))
         if kafka_version >= (0, 10, 2):
             environment['SASL_MECHANISMS'] = (
@@ -194,7 +189,6 @@
         elif kafka_version >= (0, 10, 1):
             environment['SASL_MECHANISMS'] = "PLAIN,GSSAPI"
             environment['SASL_JAAS_FILE'] = "kafka_server_jaas_no_scram.conf"
->>>>>>> 84e2a981
         else:
             environment['SASL_MECHANISMS'] = "GSSAPI"
             environment['SASL_JAAS_FILE'] = "kafka_server_gssapi_jaas.conf"
@@ -279,11 +273,7 @@
 
 @pytest.fixture(scope='class')
 def setup_test_class(request, loop, kafka_server, ssl_folder, acl_manager,
-<<<<<<< HEAD
-                     kerberos_utils):
-=======
                      kerberos_utils, kafka_config):
->>>>>>> 84e2a981
     request.cls.loop = loop
     request.cls.kafka_host = kafka_server[0]
     request.cls.kafka_port = kafka_server[1]
@@ -293,13 +283,10 @@
     request.cls.ssl_folder = ssl_folder
     request.cls.acl_manager = acl_manager
     request.cls.kerberos_utils = kerberos_utils
-<<<<<<< HEAD
-=======
     request.cls.kafka_config = kafka_config
     request.cls.hosts = [
         '{}:{}'.format(request.cls.kafka_host, request.cls.kafka_port)
     ]
->>>>>>> 84e2a981
 
     docker_image = request.config.getoption('--docker-image')
     kafka_version = docker_image.split(":")[-1].split("_")[-1]
