import asyncio
import re
from unittest import mock

from kafka.protocol.group import (
    JoinGroupRequest_v0 as JoinGroupRequest,
    SyncGroupResponse_v0 as SyncGroupResponse,
    LeaveGroupRequest_v0 as LeaveGroupRequest,
    HeartbeatRequest_v0 as HeartbeatRequest,
)
from kafka.protocol.commit import (
    OffsetCommitRequest, OffsetCommitResponse_v2,
    OffsetFetchRequest_v1 as OffsetFetchRequest
)
import kafka.errors as Errors

from ._testutil import KafkaIntegrationTestCase, run_until_complete

from aiokafka import ConsumerRebalanceListener
from aiokafka.client import AIOKafkaClient
from aiokafka.structs import OffsetAndMetadata, TopicPartition
from aiokafka.consumer.group_coordinator import (
    GroupCoordinator, CoordinatorGroupRebalance, NoGroupCoordinator)
from aiokafka.consumer.subscription_state import SubscriptionState
from aiokafka.util import create_future, ensure_future

UNKNOWN_MEMBER_ID = JoinGroupRequest.UNKNOWN_MEMBER_ID


class RebalanceListenerForTest(ConsumerRebalanceListener):
    def __init__(self):
        self.revoked = []
        self.assigned = []

    def on_partitions_revoked(self, revoked):
        self.revoked.append(revoked)
        raise Exception("coordinator should ignore this exception")

    def on_partitions_assigned(self, assigned):
        self.assigned.append(assigned)
        raise Exception("coordinator should ignore this exception")


class TestKafkaCoordinatorIntegration(KafkaIntegrationTestCase):
    @run_until_complete
    async def test_coordinator_workflow(self):
        # Check if 2 coordinators will coordinate rebalances correctly

        client = AIOKafkaClient(loop=self.loop, bootstrap_servers=self.hosts)
        await client.bootstrap()
        await self.wait_topic(client, 'topic1')
        await self.wait_topic(client, 'topic2')

        # Check if the initial group join is performed correctly with minimal
        # setup
        subscription = SubscriptionState(loop=self.loop)
        subscription.subscribe(topics=set(['topic1', 'topic2']))
        coordinator = GroupCoordinator(
            client, subscription, loop=self.loop,
            session_timeout_ms=10000,
            heartbeat_interval_ms=500,
            retry_backoff_ms=100)

        self.assertEqual(coordinator.coordinator_id, None)
        self.assertTrue(coordinator.need_rejoin(subscription.subscription))

        await coordinator.ensure_coordinator_known()
        self.assertNotEqual(coordinator.coordinator_id, None)

        if subscription.subscription.assignment is None:
            await subscription.wait_for_assignment()
        self.assertNotEqual(coordinator.coordinator_id, None)
        self.assertFalse(coordinator.need_rejoin(subscription.subscription))

        tp_list = subscription.assigned_partitions()
        self.assertEqual(tp_list, set([('topic1', 0), ('topic1', 1),
                                       ('topic2', 0), ('topic2', 1)]))

        # Check if adding an additional coordinator will rebalance correctly
        client2 = AIOKafkaClient(loop=self.loop, bootstrap_servers=self.hosts)
        await client2.bootstrap()
        subscription2 = SubscriptionState(loop=self.loop)
        subscription2.subscribe(topics=set(['topic1', 'topic2']))
        coordinator2 = GroupCoordinator(
            client2, subscription2, loop=self.loop,
            session_timeout_ms=10000,
            heartbeat_interval_ms=500,
            retry_backoff_ms=100)
        await asyncio.gather(
            subscription.wait_for_assignment(),
            subscription2.wait_for_assignment()
        )

        tp_list = subscription.assigned_partitions()
        self.assertEqual(len(tp_list), 2)
        tp_list2 = subscription2.assigned_partitions()
        self.assertEqual(len(tp_list2), 2)
        tp_list |= tp_list2
        self.assertEqual(tp_list, set([('topic1', 0), ('topic1', 1),
                                       ('topic2', 0), ('topic2', 1)]))

        # Check is closing the first coordinator will rebalance the second
        await coordinator.close()
        await client.close()

        await subscription2.wait_for_assignment()
        tp_list = subscription2.assigned_partitions()
        self.assertEqual(tp_list, set([('topic1', 0), ('topic1', 1),
                                       ('topic2', 0), ('topic2', 1)]))

        await coordinator2.close()
        await client2.close()

    @run_until_complete
    async def test_failed_group_join(self):
        client = AIOKafkaClient(loop=self.loop, bootstrap_servers=self.hosts)
        await client.bootstrap()
        await self.wait_topic(client, 'topic1')
        self.add_cleanup(client.close)

        subscription = SubscriptionState(loop=self.loop)
        subscription.subscribe(topics=set(['topic1']))
        coordinator = GroupCoordinator(
            client, subscription, loop=self.loop,
            retry_backoff_ms=10)
        coordinator._coordination_task.cancel()  # disable for test
        try:
            await coordinator._coordination_task
        except asyncio.CancelledError:
            pass
        coordinator._coordination_task = self.loop.create_task(
            asyncio.sleep(0.1, loop=self.loop)
        )
        coordinator.coordinator_id = 15
        self.add_cleanup(coordinator.close)

        _on_join_leader_mock = mock.Mock()
        _on_join_leader_mock.side_effect = asyncio.coroutine(
            lambda resp: b"123")

<<<<<<< HEAD
       async def do_rebalance():
=======
        async def do_rebalance():
>>>>>>> 84e2a981
            rebalance = CoordinatorGroupRebalance(
                coordinator, coordinator.group_id, coordinator.coordinator_id,
                subscription.subscription, coordinator._assignors,
                coordinator._session_timeout_ms,
                coordinator._retry_backoff_ms,
                loop=self.loop)
            rebalance._on_join_leader = _on_join_leader_mock
            return (await rebalance.perform_group_join())

        mocked = mock.MagicMock()
        coordinator._client = mocked
        coordinator._client.api_version = (0, 10, 1)
        error_type = Errors.NoError

        async def send(*agrs, **kw):
            resp = JoinGroupRequest.RESPONSE_TYPE(
                error_code=error_type.errno,
                generation_id=-1,  # generation_id
                group_protocol="roundrobin",
                leader_id="111",  # leader_id
                member_id="111",  # member_id
                members=[]
            )
            return resp

        mocked.send.side_effect = send
        subsc = subscription.subscription

        # Success case, joined successfully
        resp = await do_rebalance()
        self.assertEqual(resp, ("roundrobin", b"123"))
        self.assertEqual(_on_join_leader_mock.call_count, 1)

        # no exception expected, just wait
        error_type = Errors.GroupLoadInProgressError
        resp = await do_rebalance()
        self.assertIsNone(resp)
        self.assertEqual(coordinator.need_rejoin(subsc), True)

        error_type = Errors.InvalidGroupIdError
        with self.assertRaises(Errors.InvalidGroupIdError):
            await do_rebalance()
        self.assertEqual(coordinator.need_rejoin(subsc), True)

        # no exception expected, member_id should be reset
        coordinator.member_id = 'some_invalid_member_id'
        error_type = Errors.UnknownMemberIdError
        resp = await do_rebalance()
        self.assertIsNone(resp)
        self.assertEqual(coordinator.need_rejoin(subsc), True)
        self.assertEqual(
            coordinator.member_id, JoinGroupRequest.UNKNOWN_MEMBER_ID)

        error_type = Errors.UnknownError()
        with self.assertRaises(Errors.KafkaError):  # Masked as unknown error
            await do_rebalance()

        # no exception expected, coordinator_id should be reset
        error_type = Errors.GroupCoordinatorNotAvailableError
        resp = await do_rebalance()
        self.assertIsNone(resp)
        self.assertEqual(coordinator.need_rejoin(subsc), True)
        self.assertEqual(coordinator.coordinator_id, None)
        coordinator.coordinator_id = 15
        coordinator._coordinator_dead_fut = create_future(loop=self.loop)

        # Sync group fails case
        error_type = Errors.NoError
        _on_join_leader_mock.side_effect = asyncio.coroutine(
            lambda resp: None)
        resp = await do_rebalance()
        self.assertEqual(coordinator.coordinator_id, 15)
        self.assertIsNone(resp)
        self.assertEqual(_on_join_leader_mock.call_count, 2)

        # Subscription changes before rebalance finishes
        async def send_change_sub(*args, **kw):
            subscription.subscribe(topics=set(['topic2']))
            return (await send(*args, **kw))
        mocked.send.side_effect = send_change_sub
        resp = await do_rebalance()
        self.assertEqual(resp, None)
        self.assertEqual(_on_join_leader_mock.call_count, 2)

        # `_send_req` itself raises an error
        mocked.send.side_effect = Errors.GroupCoordinatorNotAvailableError()
        resp = await do_rebalance()
        self.assertIsNone(resp)
        self.assertEqual(coordinator.need_rejoin(subsc), True)
        self.assertEqual(coordinator.coordinator_id, None)

    @run_until_complete
    async def test_failed_sync_group(self):
        client = AIOKafkaClient(loop=self.loop, bootstrap_servers=self.hosts)
        subscription = SubscriptionState(loop=self.loop)
        subscription.subscribe(topics=set(['topic1']))
        coordinator = GroupCoordinator(
            client, subscription, loop=self.loop,
            heartbeat_interval_ms=20000)
        coordinator._coordination_task.cancel()  # disable for test
        try:
            await coordinator._coordination_task
        except asyncio.CancelledError:
            pass
        coordinator._coordination_task = self.loop.create_task(
            asyncio.sleep(0.1, loop=self.loop)
        )
        coordinator.coordinator_id = 15
        self.add_cleanup(coordinator.close)

        async def do_sync_group():
            rebalance = CoordinatorGroupRebalance(
                coordinator, coordinator.group_id, coordinator.coordinator_id,
                subscription.subscription, coordinator._assignors,
                coordinator._session_timeout_ms,
                coordinator._retry_backoff_ms,
                loop=self.loop)
            await rebalance._on_join_follower()

        mocked = mock.MagicMock()
        coordinator._client = mocked
        coordinator._client.api_version = (0, 10, 1)
        subsc = subscription.subscription
        error_type = None

        async def send(*agrs, **kw):
            resp = SyncGroupResponse(
                error_code=error_type.errno,
                member_assignment=b"123"
            )
            return resp

        mocked.send.side_effect = send

        coordinator.member_id = 'some_invalid_member_id'

        error_type = Errors.RebalanceInProgressError
        await do_sync_group()
        self.assertEqual(coordinator.member_id, 'some_invalid_member_id')
        self.assertEqual(coordinator.need_rejoin(subsc), True)

        error_type = Errors.UnknownMemberIdError
        await do_sync_group()
        self.assertEqual(coordinator.member_id, UNKNOWN_MEMBER_ID)
        self.assertEqual(coordinator.need_rejoin(subsc), True)

        error_type = Errors.NotCoordinatorForGroupError
        await do_sync_group()
        self.assertEqual(coordinator.coordinator_id, None)
        self.assertEqual(coordinator.need_rejoin(subsc), True)
        coordinator.coordinator_id = 15
        coordinator._coordinator_dead_fut = create_future(loop=self.loop)

        error_type = Errors.UnknownError()
        with self.assertRaises(Errors.KafkaError):  # Masked as some KafkaError
            await do_sync_group()
        self.assertEqual(coordinator.need_rejoin(subsc), True)

        error_type = Errors.GroupAuthorizationFailedError()
        with self.assertRaises(Errors.GroupAuthorizationFailedError) as cm:
            await do_sync_group()
        self.assertEqual(coordinator.need_rejoin(subsc), True)
        self.assertEqual(cm.exception.args[0], coordinator.group_id)

        # If ``send()`` itself raises an error
        mocked.send.side_effect = Errors.GroupCoordinatorNotAvailableError()
        await do_sync_group()
        self.assertEqual(coordinator.coordinator_id, None)
        self.assertEqual(coordinator.need_rejoin(subsc), True)

    @run_until_complete
    async def test_subscribe_pattern(self):
        client = AIOKafkaClient(loop=self.loop, bootstrap_servers=self.hosts)
        await client.bootstrap()

        test_listener = RebalanceListenerForTest()
        subscription = SubscriptionState(loop=self.loop)
        coordinator = GroupCoordinator(
            client, subscription, loop=self.loop,
            group_id='subs-pattern-group')

        await self.wait_topic(client, 'st-topic1')
        await self.wait_topic(client, 'st-topic2')

        subscription.subscribe_pattern(
            re.compile('st-topic*'), listener=test_listener)
        client.set_topics([])
        await subscription.wait_for_assignment()

        self.assertNotEqual(coordinator.coordinator_id, None)
        self.assertFalse(coordinator.need_rejoin(subscription.subscription))

        tp_list = subscription.assigned_partitions()
        assigned = set([('st-topic1', 0), ('st-topic1', 1),
                        ('st-topic2', 0), ('st-topic2', 1)])
        self.assertEqual(tp_list, assigned)

        self.assertEqual(test_listener.revoked, [set([])])
        self.assertEqual(test_listener.assigned, [assigned])
        await coordinator.close()
        await client.close()

    @run_until_complete
    async def test_commit_failed_scenarios(self):
        client = AIOKafkaClient(loop=self.loop, bootstrap_servers=self.hosts)
        await client.bootstrap()
        await self.wait_topic(client, 'topic1')
        subscription = SubscriptionState(loop=self.loop)
        subscription.subscribe(topics=set(['topic1']))
        coordinator = GroupCoordinator(
            client, subscription, loop=self.loop,
            group_id='test-offsets-group')

        await subscription.wait_for_assignment()
        assignment = subscription.subscription.assignment

        offsets = {TopicPartition('topic1', 0): OffsetAndMetadata(1, '')}
        await coordinator.commit_offsets(assignment, offsets)

        _orig_send_req = coordinator._send_req
        with mock.patch.object(coordinator, "_send_req") as mocked:
            commit_error = None

            async def mock_send_req(request):
                if request.API_KEY == OffsetCommitRequest[0].API_KEY:
                    if isinstance(commit_error, list):
                        error_code = commit_error.pop(0).errno
                    else:
                        error_code = commit_error.errno
                    resp_topics = [("topic1", [(0, error_code)])]
                    return OffsetCommitResponse_v2(resp_topics)
                return (await _orig_send_req(request))
            mocked.side_effect = mock_send_req

            # Not retriable errors are propagated
            commit_error = Errors.GroupAuthorizationFailedError
            with self.assertRaises(Errors.GroupAuthorizationFailedError):
                await coordinator.commit_offsets(assignment, offsets)

            commit_error = Errors.TopicAuthorizationFailedError
            with self.assertRaises(Errors.TopicAuthorizationFailedError):
                await coordinator.commit_offsets(assignment, offsets)

            commit_error = Errors.InvalidCommitOffsetSizeError
            with self.assertRaises(Errors.InvalidCommitOffsetSizeError):
                await coordinator.commit_offsets(assignment, offsets)

            commit_error = Errors.OffsetMetadataTooLargeError
            with self.assertRaises(Errors.OffsetMetadataTooLargeError):
                await coordinator.commit_offsets(assignment, offsets)

            # retriable errors should be retried
            commit_error = [
                Errors.GroupLoadInProgressError,
                Errors.GroupLoadInProgressError,
                Errors.NoError,
            ]
            await coordinator.commit_offsets(assignment, offsets)

            # If rebalance is needed we can't commit offset
            commit_error = Errors.RebalanceInProgressError
            with self.assertRaises(Errors.CommitFailedError):
                await coordinator.commit_offsets(assignment, offsets)
            self.assertTrue(coordinator.need_rejoin(subscription.subscription))
            self.assertNotEqual(coordinator.member_id, UNKNOWN_MEMBER_ID)
            await subscription.wait_for_assignment()
            assignment = subscription.subscription.assignment

            commit_error = Errors.UnknownMemberIdError
            was_member_id = coordinator.member_id
            with self.assertRaises(Errors.CommitFailedError):
                await coordinator.commit_offsets(assignment, offsets)
            self.assertTrue(coordinator.need_rejoin(subscription.subscription))
            self.assertEqual(coordinator.member_id, UNKNOWN_MEMBER_ID)
            # NOTE: Reconnecting with unknown ID will force a
            # session_timeout_ms wait on broker, so we leave group to avoid
            # that. Hack for test purposes)
            request = LeaveGroupRequest(coordinator.group_id, was_member_id)
            await coordinator._send_req(request)
            await subscription.wait_for_assignment()
            assignment = subscription.subscription.assignment

            # Coordinator errors should be retried after it was found again
            commit_error = [
                Errors.GroupCoordinatorNotAvailableError,
                Errors.NoError
            ]
            await coordinator.commit_offsets(assignment, offsets)
            commit_error = [
                Errors.NotCoordinatorForGroupError,
                Errors.NoError
            ]
            await coordinator.commit_offsets(assignment, offsets)
<<<<<<< HEAD

            # Make sure coordinator_id is reset properly each retry
            commit_error = Errors.GroupCoordinatorNotAvailableError
            with self.assertRaises(Errors.GroupCoordinatorNotAvailableError):
                await coordinator._do_commit_offsets(assignment, offsets)
            self.assertEqual(coordinator.coordinator_id, None)
=======
            commit_error = [
                Errors.RequestTimedOutError,
                Errors.NoError
            ]
            await coordinator.commit_offsets(assignment, offsets)

            # Make sure coordinator_id is reset properly each retry
            for retriable_error in (
                    Errors.GroupCoordinatorNotAvailableError,
                    Errors.NotCoordinatorForGroupError,
                    Errors.RequestTimedOutError,
            ):
                self.assertIsNotNone(coordinator.coordinator_id)
                commit_error = retriable_error
                with self.assertRaises(retriable_error):
                    await coordinator._do_commit_offsets(assignment, offsets)
                self.assertIsNone(coordinator.coordinator_id)

                # ask coordinator to refresh coordinator_id value
                await coordinator.ensure_coordinator_known()
>>>>>>> 84e2a981

            # Unknown errors are just propagated too
            commit_error = Errors.UnknownError
            with self.assertRaises(Errors.UnknownError):
                await coordinator.commit_offsets(assignment, offsets)

        await coordinator.close()
        await client.close()

    @run_until_complete
    async def test_fetchoffsets_failed_scenarios(self):
        client = AIOKafkaClient(loop=self.loop, bootstrap_servers=self.hosts)
        await client.bootstrap()
        await self.wait_topic(client, 'topic1')
        subscription = SubscriptionState(loop=self.loop)
        subscription.subscribe(topics=set(['topic1']))
        coordinator = GroupCoordinator(
            client, subscription, loop=self.loop,
            group_id='fetch-offsets-group')
        await subscription.wait_for_assignment()

        tp = TopicPartition('topic1', 0)
        partitions = {tp}
        _orig_send_req = coordinator._send_req
        with mock.patch.object(coordinator, "_send_req") as mocked:
            fetch_error = None

            async def mock_send_req(request):
                if request.API_KEY == OffsetFetchRequest.API_KEY:
                    if isinstance(fetch_error, list):
                        error_code = fetch_error.pop(0).errno
                    else:
                        error_code = fetch_error.errno
                    if error_code == Errors.NoError.errno:
                        offset = 10
                    else:
                        offset = -1
                    resp_topics = [("topic1", [(0, offset, "", error_code)])]
                    return request.RESPONSE_TYPE(resp_topics)
                return (await _orig_send_req(request))
            mocked.side_effect = mock_send_req

            # 0 partitions call should just fast return
            res = await coordinator.fetch_committed_offsets({})
            self.assertEqual(res, {})
            self.assertEqual(mocked.call_count, 0)

            fetch_error = [
                Errors.GroupLoadInProgressError,
                Errors.GroupLoadInProgressError,
                Errors.NoError,
                Errors.NoError,
                Errors.NoError
            ]
            res = await coordinator.fetch_committed_offsets(partitions)
            self.assertEqual(res, {tp: OffsetAndMetadata(10, "")})

            # Just omit the topic with a warning
            fetch_error = Errors.UnknownTopicOrPartitionError
            res = await coordinator.fetch_committed_offsets(partitions)
            self.assertEqual(res, {})

            fetch_error = [
                Errors.NotCoordinatorForGroupError,
                Errors.NotCoordinatorForGroupError,
                Errors.NoError,
                Errors.NoError,
                Errors.NoError
            ]
            r = await coordinator.fetch_committed_offsets(partitions)
            self.assertEqual(r, {tp: OffsetAndMetadata(10, "")})

            fetch_error = Errors.GroupAuthorizationFailedError
            with self.assertRaises(Errors.GroupAuthorizationFailedError) as cm:
                await coordinator.fetch_committed_offsets(partitions)
            self.assertEqual(cm.exception.args[0], coordinator.group_id)

            fetch_error = Errors.UnknownError
            with self.assertRaises(Errors.KafkaError):
                await coordinator.fetch_committed_offsets(partitions)

        await coordinator.close()
        await client.close()

    @run_until_complete
    async def test_coordinator_subscription_replace_on_rebalance(self):
        # See issue #88
        client = AIOKafkaClient(
            metadata_max_age_ms=2000, loop=self.loop,
            bootstrap_servers=self.hosts)
        await client.bootstrap()
        await self.wait_topic(client, 'topic1')
        await self.wait_topic(client, 'topic2')
        subscription = SubscriptionState(loop=self.loop)
        subscription.subscribe(topics=set(['topic1']))
        client.set_topics(('topic1', ))
        coordinator = GroupCoordinator(
            client, subscription, loop=self.loop,
            group_id='race-rebalance-subscribe-replace',
            heartbeat_interval_ms=1000)

        _perform_assignment = coordinator._perform_assignment
        with mock.patch.object(coordinator, '_perform_assignment') as mocked:

            def _new(*args, **kw):
                # Change the subscription to different topic before we finish
                # rebalance
                res = _perform_assignment(*args, **kw)
                if subscription.subscription.topics == set(["topic1"]):
                    subscription.subscribe(topics=set(['topic2']))
                    client.set_topics(('topic2', ))
                return res
            mocked.side_effect = _new

            await subscription.wait_for_assignment()
            topics = set([
                tp.topic for tp in subscription.assigned_partitions()])
            self.assertEqual(topics, {'topic2'})

            # There should only be 2 rebalances to finish the task
            self.assertEqual(mocked.call_count, 2)

        await coordinator.close()
        await client.close()

    @run_until_complete
    async def test_coordinator_subscription_append_on_rebalance(self):
        # same as above, but with adding topics instead of replacing them
        client = AIOKafkaClient(loop=self.loop, bootstrap_servers=self.hosts)
        await client.bootstrap()
        await self.wait_topic(client, 'topic1')
        await self.wait_topic(client, 'topic2')
        subscription = SubscriptionState(loop=self.loop)
        subscription.subscribe(topics=set(['topic1']))
        coordinator = GroupCoordinator(
            client, subscription, loop=self.loop,
            group_id='race-rebalance-subscribe-append',
            heartbeat_interval_ms=20000000)

        _perform_assignment = coordinator._perform_assignment
        with mock.patch.object(coordinator, '_perform_assignment') as mocked:

            def _new(*args, **kw):
                # Change the subscription to different topic before we finish
                # rebalance
                res = _perform_assignment(*args, **kw)
                if subscription.subscription.topics == set(["topic1"]):
                    subscription.subscribe(topics=set(['topic1', 'topic2']))
                    client.set_topics(('topic1', 'topic2', ))
                return res
            mocked.side_effect = _new

            await subscription.wait_for_assignment()
            topics = set([
                tp.topic for tp in subscription.assigned_partitions()])
            self.assertEqual(topics, {'topic1', 'topic2'})

            # There should only be 2 rebalances to finish the task
            self.assertEqual(mocked.call_count, 2)

        await coordinator.close()
        await client.close()

    @run_until_complete
    async def test_coordinator_metadata_update_during_rebalance(self):
        # Race condition where client.set_topics start MetadataUpdate, but it
        # fails to arrive before leader performed assignment

        # Just ensure topics are created
        client = AIOKafkaClient(loop=self.loop, bootstrap_servers=self.hosts)
        await client.bootstrap()
        await self.wait_topic(client, 'topic1')
        await self.wait_topic(client, 'topic2')
        await client.close()

        client = AIOKafkaClient(loop=self.loop, bootstrap_servers=self.hosts)
        await client.bootstrap()
        self.add_cleanup(client.close)
        subscription = SubscriptionState(loop=self.loop)
        client.set_topics(("topic1", ))
        subscription.subscribe(topics=set(['topic1']))
        coordinator = GroupCoordinator(
            client, subscription, loop=self.loop,
            group_id='race-rebalance-metadata-update',
            heartbeat_interval_ms=20000000)
        self.add_cleanup(coordinator.close)
        await subscription.wait_for_assignment()
        # Check that topic's partitions are properly assigned
        self.assertEqual(
            subscription.assigned_partitions(),
            {TopicPartition("topic1", 0), TopicPartition("topic1", 1)})

        _metadata_update = client._metadata_update
        with mock.patch.object(client, '_metadata_update') as mocked:
            async def _new(*args, **kw):
                # Just make metadata updates a bit more slow for test
                # robustness
                await asyncio.sleep(0.5, loop=self.loop)
                res = await _metadata_update(*args, **kw)
                return res
            mocked.side_effect = _new

            # This case will assure, that the started metadata update will be
            # waited for before assigning partitions. ``set_topics`` will start
            # the metadata update
            subscription.subscribe(topics=set(['topic2']))
            client.set_topics(('topic2', ))
            await subscription.wait_for_assignment()
            self.assertEqual(
                subscription.assigned_partitions(),
                {TopicPartition("topic2", 0), TopicPartition("topic2", 1)})

    @run_until_complete
    async def test_coordinator_metadata_change_by_broker(self):
        # Issue #108. We can have a misleading metadata change, that will
        # trigger additional rebalance
        client = AIOKafkaClient(
            loop=self.loop, bootstrap_servers=self.hosts)
        await client.bootstrap()
        await self.wait_topic(client, 'topic1')
        await self.wait_topic(client, 'topic2')
        client.set_topics(['other_topic'])
        await client.force_metadata_update()

        subscription = SubscriptionState(loop=self.loop)
        coordinator = GroupCoordinator(
            client, subscription, loop=self.loop,
            group_id='race-rebalance-subscribe-append',
            heartbeat_interval_ms=2000000)
        subscription.subscribe(topics=set(['topic1']))
        await client.set_topics(('topic1', ))
        await subscription.wait_for_assignment()

        _perform_assignment = coordinator._perform_assignment
        with mock.patch.object(coordinator, '_perform_assignment') as mocked:
            mocked.side_effect = _perform_assignment

            subscription.subscribe(topics=set(['topic2']))
            await client.set_topics(('topic2', ))

            # Should only trigger 1 rebalance, but will trigger 2 with bug:
            #   Metadata snapshot will change:
            #   {'topic1': {0, 1}} -> {'topic1': {0, 1}, 'topic2': {0, 1}}
            #   And then again:
            #   {'topic1': {0, 1}, 'topic2': {0, 1}} -> {'topic2': {0, 1}}
            await subscription.wait_for_assignment()
            await client.force_metadata_update()
            self.assertFalse(
                coordinator.need_rejoin(subscription.subscription))
            self.assertEqual(mocked.call_count, 1)

        await coordinator.close()
        await client.close()

    @run_until_complete
    async def test_coordinator_ensure_active_group_on_expired_membership(self):
        # Do not fail group join if group membership has expired (ie autocommit
        # fails on join prepare)
        client = AIOKafkaClient(loop=self.loop, bootstrap_servers=self.hosts)
        await client.bootstrap()
        await self.wait_topic(client, 'topic1')
        subscription = SubscriptionState(loop=self.loop)
        subscription.subscribe(topics=set(['topic1']))
        coordinator = GroupCoordinator(
            client, subscription, loop=self.loop,
            group_id='test-offsets-group', session_timeout_ms=6000,
            heartbeat_interval_ms=1000)
        await subscription.wait_for_assignment()
        assignment = subscription.subscription.assignment

        # Make sure we have something to commit before rejoining
        tp = TopicPartition('topic1', 0)
        subscription.seek(tp, 0)
        offsets = assignment.all_consumed_offsets()
        self.assertTrue(offsets)  # Not empty

        # during OffsetCommit, UnknownMemberIdError is raised
        _orig_send_req = coordinator._send_req
        resp_topics = [("topic1", [(0, Errors.UnknownMemberIdError.errno)])]
        with mock.patch.object(coordinator, "_send_req") as mocked:
            async def mock_send_req(request):
                if request.API_KEY == OffsetCommitRequest[0].API_KEY:
                    return OffsetCommitResponse_v2(resp_topics)
                return (await _orig_send_req(request))
            mocked.side_effect = mock_send_req

            with self.assertRaises(Errors.CommitFailedError):
                await coordinator.commit_offsets(assignment, offsets)
            self.assertTrue(coordinator.need_rejoin(subscription.subscription))
            # Waiting will assure we could rebalance even if commit fails
            await subscription.wait_for_assignment()

        await coordinator.close()
        await client.close()

    @run_until_complete
    async def test_coordinator__send_req(self):
        client = AIOKafkaClient(loop=self.loop, bootstrap_servers=self.hosts)
        await client.bootstrap()
        self.add_cleanup(client.close)
        subscription = SubscriptionState(loop=self.loop)
        subscription.subscribe(topics=set(['topic1']))
        coordinator = GroupCoordinator(
            client, subscription, loop=self.loop,
            group_id='test-my-group', session_timeout_ms=6000,
            heartbeat_interval_ms=1000)
        self.add_cleanup(coordinator.close)

        request = OffsetCommitRequest[2](topics=[])

        # We did not call ensure_coordinator_known yet
        with self.assertRaises(Errors.GroupCoordinatorNotAvailableError):
            await coordinator._send_req(request)

        await coordinator.ensure_coordinator_known()
        self.assertIsNotNone(coordinator.coordinator_id)

        with mock.patch.object(client, "send") as mocked:
            async def mock_send(*args, **kw):
                raise Errors.KafkaError("Some unexpected error")
            mocked.side_effect = mock_send

            # _send_req should mark coordinator dead on errors
            with self.assertRaises(Errors.KafkaError):
                await coordinator._send_req(request)
            self.assertIsNone(coordinator.coordinator_id)

    @run_until_complete
    async def test_coordinator_close(self):
        client = AIOKafkaClient(loop=self.loop, bootstrap_servers=self.hosts)
        await client.bootstrap()
        self.add_cleanup(client.close)
        subscription = SubscriptionState(loop=self.loop)
        waiter = create_future(loop=self.loop)

        class WaitingListener(ConsumerRebalanceListener):
            def on_partitions_revoked(self, revoked):
                pass

            async def on_partitions_assigned(self, assigned, waiter=waiter):
                await waiter

        coordinator = GroupCoordinator(
            client, subscription, loop=self.loop,
            group_id='test-my-group', session_timeout_ms=6000,
            heartbeat_interval_ms=1000)
        subscription.subscribe(
            topics=set(['topic1']), listener=WaitingListener())

        # Close task should be loyal to rebalance and wait for it to finish
        close_task = ensure_future(coordinator.close(), loop=self.loop)
        await asyncio.sleep(0.1, loop=self.loop)
        self.assertFalse(close_task.done())

        # Releasing the waiter on listener will allow close task to finish
        waiter.set_result(True)
        await close_task

        # You can close again with no effect
        await coordinator.close()

    @run_until_complete
    async def test_coordinator_close_autocommit(self):
        client = AIOKafkaClient(loop=self.loop, bootstrap_servers=self.hosts)
        await client.bootstrap()
        self.add_cleanup(client.close)
        subscription = SubscriptionState(loop=self.loop)
        coordinator = GroupCoordinator(
            client, subscription, loop=self.loop,
            group_id='test-my-group', session_timeout_ms=6000,
            heartbeat_interval_ms=1000)
        subscription.subscribe(topics=set(['topic1']))
        await subscription.wait_for_assignment()

        waiter = create_future(loop=self.loop)

        async def commit_offsets(*args, **kw):
            await waiter

        coordinator.commit_offsets = mocked = mock.Mock()
        mocked.side_effect = commit_offsets

        # Close task should call autocommit last time
        close_task = ensure_future(coordinator.close(), loop=self.loop)
        await asyncio.sleep(0.1, loop=self.loop)
        # self.assertFalse(close_task.done())

        # Raising an error should not prevent from closing. Error should be
        # just logged
        waiter.set_exception(Errors.UnknownError())
        await close_task

    @run_until_complete
    async def test_coordinator_ensure_coordinator_known(self):
        client = AIOKafkaClient(loop=self.loop, bootstrap_servers=self.hosts)
        subscription = SubscriptionState(loop=self.loop)
        subscription.subscribe(topics=set(['topic1']))
        coordinator = GroupCoordinator(
            client, subscription, loop=self.loop,
            heartbeat_interval_ms=20000)
        coordinator._coordination_task.cancel()  # disable for test
        try:
            await coordinator._coordination_task
        except asyncio.CancelledError:
            pass
        coordinator._coordination_task = self.loop.create_task(
            asyncio.sleep(0.1, loop=self.loop)
        )
        self.add_cleanup(coordinator.close)

        client.ready = mock.Mock()
        client.force_metadata_update = mock.Mock()
        client.force_metadata_update.side_effect = \
            asyncio.coroutine(lambda: True)

        async def ready(node_id, group=None):
            if node_id == 0:
                return True
            return False
        client.ready.side_effect = ready
        client.coordinator_lookup = mock.Mock()

        coordinator_lookup = None

        async def _do_coordinator_lookup(type_, key):
            node_id = coordinator_lookup.pop()
            if isinstance(node_id, Exception):
                raise node_id
            return node_id
        client.coordinator_lookup.side_effect = _do_coordinator_lookup

        # CASE: the lookup returns a broken node, that can't be connected
        # to. Ensure should wait until coordinator lookup finds the correct
        # node.
        coordinator.coordinator_dead()
        coordinator_lookup = [0, 1, 1]
        await coordinator.ensure_coordinator_known()
        self.assertEqual(coordinator.coordinator_id, 0)
        self.assertEqual(client.force_metadata_update.call_count, 0)

        # CASE: lookup fails with error first time. We update metadata and try
        # again
        coordinator.coordinator_dead()
        coordinator_lookup = [0, Errors.UnknownTopicOrPartitionError()]
        await coordinator.ensure_coordinator_known()
        self.assertEqual(client.force_metadata_update.call_count, 1)

        # CASE: Special case for group authorization
        coordinator.coordinator_dead()
        coordinator_lookup = [0, Errors.GroupAuthorizationFailedError()]
        with self.assertRaises(Errors.GroupAuthorizationFailedError) as cm:
            await coordinator.ensure_coordinator_known()
        self.assertEqual(cm.exception.args[0], coordinator.group_id)

        # CASE: unretriable errors should be reraised to higher level
        coordinator.coordinator_dead()
        coordinator_lookup = [0, Errors.UnknownError()]
        with self.assertRaises(Errors.UnknownError):
            await coordinator.ensure_coordinator_known()

    @run_until_complete
    async def test_coordinator__do_heartbeat(self):
        client = AIOKafkaClient(loop=self.loop, bootstrap_servers=self.hosts)
        subscription = SubscriptionState(loop=self.loop)
        subscription.subscribe(topics=set(['topic1']))
        coordinator = GroupCoordinator(
            client, subscription, loop=self.loop,
            heartbeat_interval_ms=20000)
        coordinator._coordination_task.cancel()  # disable for test
        try:
            await coordinator._coordination_task
        except asyncio.CancelledError:
            pass
        coordinator._coordination_task = self.loop.create_task(
            asyncio.sleep(0.1, loop=self.loop)
        )
        self.add_cleanup(coordinator.close)

        _orig_send_req = coordinator._send_req
        coordinator._send_req = mocked = mock.Mock()
        heartbeat_error = None
        send_req_error = None

        async def mock_send_req(request):
            if send_req_error is not None:
                raise send_req_error
            if request.API_KEY == HeartbeatRequest.API_KEY:
                if isinstance(heartbeat_error, list):
                    error_code = heartbeat_error.pop(0).errno
                else:
                    error_code = heartbeat_error.errno
                return HeartbeatRequest.RESPONSE_TYPE(error_code)
            return (await _orig_send_req(request))
        mocked.side_effect = mock_send_req

        coordinator.coordinator_id = 15
        heartbeat_error = Errors.GroupCoordinatorNotAvailableError()
        success = await coordinator._do_heartbeat()
        self.assertFalse(success)
        self.assertIsNone(coordinator.coordinator_id)

        coordinator._rejoin_needed_fut = create_future(loop=self.loop)
        heartbeat_error = Errors.RebalanceInProgressError()
        success = await coordinator._do_heartbeat()
        self.assertTrue(success)
        self.assertTrue(coordinator._rejoin_needed_fut.done())

        coordinator.member_id = "some_member"
        coordinator._rejoin_needed_fut = create_future(loop=self.loop)
        heartbeat_error = Errors.IllegalGenerationError()
        success = await coordinator._do_heartbeat()
        self.assertFalse(success)
        self.assertTrue(coordinator._rejoin_needed_fut.done())
        self.assertEqual(coordinator.member_id, UNKNOWN_MEMBER_ID)

        coordinator.member_id = "some_member"
        coordinator._rejoin_needed_fut = create_future(loop=self.loop)
        heartbeat_error = Errors.UnknownMemberIdError()
        success = await coordinator._do_heartbeat()
        self.assertFalse(success)
        self.assertTrue(coordinator._rejoin_needed_fut.done())
        self.assertEqual(coordinator.member_id, UNKNOWN_MEMBER_ID)

        heartbeat_error = Errors.GroupAuthorizationFailedError()
        with self.assertRaises(Errors.GroupAuthorizationFailedError) as cm:
            await coordinator._do_heartbeat()
        self.assertEqual(cm.exception.args[0], coordinator.group_id)

        heartbeat_error = Errors.UnknownError()
        with self.assertRaises(Errors.KafkaError):
            await coordinator._do_heartbeat()

        heartbeat_error = None
        send_req_error = Errors.RequestTimedOutError()
        success = await coordinator._do_heartbeat()
        self.assertFalse(success)

        heartbeat_error = Errors.NoError()
        send_req_error = None
        success = await coordinator._do_heartbeat()
        self.assertTrue(success)

    @run_until_complete
    async def test_coordinator__heartbeat_routine(self):
        client = AIOKafkaClient(loop=self.loop, bootstrap_servers=self.hosts)
        subscription = SubscriptionState(loop=self.loop)
        subscription.subscribe(topics=set(['topic1']))
        coordinator = GroupCoordinator(
            client, subscription, loop=self.loop,
            heartbeat_interval_ms=100,
            session_timeout_ms=300,
            retry_backoff_ms=50)
        coordinator._coordination_task.cancel()  # disable for test
        try:
            await coordinator._coordination_task
        except asyncio.CancelledError:
            pass
        coordinator._coordination_task = self.loop.create_task(
            asyncio.sleep(0.1, loop=self.loop)
        )
        self.add_cleanup(coordinator.close)

        coordinator._do_heartbeat = mocked = mock.Mock()
        coordinator.coordinator_id = 15
        coordinator.member_id = 17
        coordinator.generation = 0
        success = None

        async def _do_heartbeat(*args, **kw):
            if isinstance(success, list):
                return success.pop(0)
            return success
        mocked.side_effect = _do_heartbeat

        coordinator.ensure_coordinator_known = mock.Mock()
        coordinator.ensure_coordinator_known.side_effect = asyncio.coroutine(
            lambda: None)

        routine = ensure_future(
            coordinator._heartbeat_routine(), loop=self.loop)

        def cleanup():
            routine.cancel()
            return routine
        self.add_cleanup(cleanup)

        # CASE: simple heartbeat
        success = True
        await asyncio.sleep(0.13, loop=self.loop)
        self.assertFalse(routine.done())
        self.assertEqual(mocked.call_count, 1)

        # CASE: 2 heartbeat fail
        success = False
        await asyncio.sleep(0.15, loop=self.loop)
        self.assertFalse(routine.done())
        # We did 2 heartbeats as we waited only retry_backoff_ms between them
        self.assertEqual(mocked.call_count, 3)

        # CASE: session_timeout_ms elapsed without heartbeat
        await asyncio.sleep(0.10, loop=self.loop)
        self.assertEqual(mocked.call_count, 5)
        self.assertEqual(coordinator.coordinator_id, 15)
        # last heartbeat try
        await asyncio.sleep(0.05, loop=self.loop)
        self.assertEqual(mocked.call_count, 6)
        self.assertIsNone(coordinator.coordinator_id)

    @run_until_complete
    async def test_coordinator__maybe_refresh_commit_offsets(self):
        client = AIOKafkaClient(loop=self.loop, bootstrap_servers=self.hosts)
        subscription = SubscriptionState(loop=self.loop)
        tp = TopicPartition("topic1", 0)
        coordinator = GroupCoordinator(
            client, subscription, loop=self.loop,
            heartbeat_interval_ms=20000)
        coordinator._coordination_task.cancel()  # disable for test
        try:
            await coordinator._coordination_task
        except asyncio.CancelledError:
            pass
        coordinator._coordination_task = self.loop.create_task(
            asyncio.sleep(0.1, loop=self.loop)
        )
        self.add_cleanup(coordinator.close)

        coordinator._do_fetch_commit_offsets = mocked = mock.Mock()
        fetched_offsets = {tp: OffsetAndMetadata(12, "")}
        test_self = self

        async def do_fetch(need_update):
            test_self.assertEqual(need_update, [tp])
            return fetched_offsets
        mocked.side_effect = do_fetch

        def reset_assignment():
            subscription.assign_from_user({tp})
            assignment = subscription.subscription.assignment
            tp_state = assignment.state_value(tp)
            fut = tp_state.fetch_committed()
            return assignment, tp_state, fut
        assignment, tp_state, fut = reset_assignment()

        # Success case
        resp = await coordinator._maybe_refresh_commit_offsets(assignment)
        self.assertEqual(resp, True)
        self.assertEqual(fut.result(), OffsetAndMetadata(12, ""))

        # Calling again will fast return without a request
        resp = await coordinator._maybe_refresh_commit_offsets(assignment)
        self.assertEqual(resp, True)
        self.assertEqual(mocked.call_count, 1)

        # Commit not found case
        fetched_offsets = {}
        assignment, tp_state, fut = reset_assignment()
        resp = await coordinator._maybe_refresh_commit_offsets(assignment)
        self.assertEqual(resp, True)
        self.assertEqual(fut.result(), OffsetAndMetadata(-1, ""))

        # Retriable error will be skipped
        assignment, tp_state, fut = reset_assignment()
        mocked.side_effect = Errors.GroupCoordinatorNotAvailableError()
        resp = await coordinator._maybe_refresh_commit_offsets(assignment)
        self.assertEqual(resp, False)

        # Not retriable error will not be skipped
        mocked.side_effect = Errors.UnknownError()
        with self.assertRaises(Errors.UnknownError):
            await coordinator._maybe_refresh_commit_offsets(assignment)

    @run_until_complete
    async def test_coordinator__maybe_do_autocommit(self):
        client = AIOKafkaClient(loop=self.loop, bootstrap_servers=self.hosts)
        subscription = SubscriptionState(loop=self.loop)
        tp = TopicPartition("topic1", 0)
        coordinator = GroupCoordinator(
            client, subscription, loop=self.loop,
            heartbeat_interval_ms=20000, auto_commit_interval_ms=1000,
            retry_backoff_ms=50)
        coordinator._coordination_task.cancel()  # disable for test
        try:
            await coordinator._coordination_task
        except asyncio.CancelledError:
            pass
        coordinator._coordination_task = self.loop.create_task(
            asyncio.sleep(0.1, loop=self.loop)
        )
        self.add_cleanup(coordinator.close)

        coordinator._do_commit_offsets = mocked = mock.Mock()
        loop = self.loop

        async def do_commit(*args, **kw):
            await asyncio.sleep(0.1, loop=loop)
            return
        mocked.side_effect = do_commit

        def reset_assignment():
            subscription.assign_from_user({tp})
            assignment = subscription.subscription.assignment
            tp_state = assignment.state_value(tp)
            return assignment, tp_state
        assignment, tp_state = reset_assignment()

        # Fast return if autocommit disabled
        coordinator._enable_auto_commit = False
        timeout = await coordinator._maybe_do_autocommit(assignment)
        self.assertIsNone(timeout)  # Infinite timeout in this case
        self.assertEqual(mocked.call_count, 0)
        coordinator._enable_auto_commit = True

        # Successful case should count time to next autocommit
        now = self.loop.time()
        interval = 1
        coordinator._next_autocommit_deadline = 0
        timeout = await coordinator._maybe_do_autocommit(assignment)
        # 1000ms interval minus 100 sleep
        self.assertAlmostEqual(timeout, 0.9, places=1)
        self.assertAlmostEqual(
            coordinator._next_autocommit_deadline, now + interval, places=1)
        self.assertEqual(mocked.call_count, 1)

        # Retriable errors should backoff and retry, no skip autocommit
        coordinator._next_autocommit_deadline = 0
        mocked.side_effect = Errors.NotCoordinatorForGroupError()
        now = self.loop.time()
        timeout = await coordinator._maybe_do_autocommit(assignment)
        self.assertEqual(timeout, 0.05)
        # Dealine should be set into future, not depending on commit time, to
        # avoid busy loops
        self.assertAlmostEqual(
            coordinator._next_autocommit_deadline, now + timeout,
            places=1)

        # UnknownMemberId should also retry
        coordinator._next_autocommit_deadline = 0
        mocked.side_effect = Errors.UnknownMemberIdError()
        now = self.loop.time()
        timeout = await coordinator._maybe_do_autocommit(assignment)
        self.assertEqual(timeout, 0.05)

        # Not retriable errors should skip autocommit and log
        mocked.side_effect = Errors.UnknownError()
        now = self.loop.time()
        coordinator._next_autocommit_deadline = 0
        with self.assertRaises(Errors.KafkaError):
            await coordinator._maybe_do_autocommit(assignment)

    @run_until_complete
    async def test_coordinator__coordination_routine(self):
        client = AIOKafkaClient(loop=self.loop, bootstrap_servers=self.hosts)
        subscription = SubscriptionState(loop=self.loop)
        tp = TopicPartition("topic1", 0)
        coordinator = GroupCoordinator(
            client, subscription, loop=self.loop,
            heartbeat_interval_ms=20000, auto_commit_interval_ms=1000,
            retry_backoff_ms=50)
        self.add_cleanup(coordinator.close)

        def start_coordination():
            if coordinator._coordination_task:
                coordinator._coordination_task.cancel()
            coordinator._coordination_task = task = ensure_future(
                coordinator._coordination_routine(), loop=self.loop)
            return task

        async def stop_coordination():
            coordinator._coordination_task.cancel()  # disable for test
            try:
                await coordinator._coordination_task
            except asyncio.CancelledError:
                pass
            coordinator._coordination_task = self.loop.create_task(
                asyncio.sleep(0.1, loop=self.loop))

        await stop_coordination()

        coordinator.ensure_coordinator_known = coord_mock = mock.Mock()
        coord_mock.side_effect = asyncio.coroutine(lambda: None)

        coordinator._on_join_prepare = prepare_mock = mock.Mock()
        prepare_mock.side_effect = asyncio.coroutine(lambda assign: None)

        coordinator._do_rejoin_group = rejoin_mock = mock.Mock()
        rejoin_ok = True

        async def do_rejoin(subsc):
            if rejoin_ok:
                subscription.assign_from_subscribed({tp})
                coordinator._rejoin_needed_fut = create_future(loop=self.loop)
                return True
            else:
                await asyncio.sleep(0.1, loop=self.loop)
                return False
        rejoin_mock.side_effect = do_rejoin

        coordinator._maybe_do_autocommit = autocommit_mock = mock.Mock()
        autocommit_mock.side_effect = asyncio.coroutine(lambda assign: None)
        coordinator._start_heartbeat_task = mock.Mock()

        client.force_metadata_update = metadata_mock = mock.Mock()
        done_fut = create_future(loop=self.loop)
        done_fut.set_result(None)
        metadata_mock.side_effect = lambda: done_fut

        # CASE: coordination should stop and wait if subscription is not
        # present
        task = start_coordination()
        await asyncio.sleep(0.01, loop=self.loop)
        self.assertFalse(task.done())
        self.assertEqual(coord_mock.call_count, 0)

        # CASE: user assignment should skip rebalance calls
        subscription.assign_from_user({tp})
        await asyncio.sleep(0.01, loop=self.loop)
        self.assertFalse(task.done())
        self.assertEqual(coord_mock.call_count, 1)
        self.assertEqual(prepare_mock.call_count, 0)
        self.assertEqual(rejoin_mock.call_count, 0)
        self.assertEqual(autocommit_mock.call_count, 1)

        # CASE: with user assignment routine should not react to request_rejoin
        coordinator.request_rejoin()
        await asyncio.sleep(0.01, loop=self.loop)
        self.assertFalse(task.done())
        self.assertEqual(coord_mock.call_count, 1)
        self.assertEqual(prepare_mock.call_count, 0)
        self.assertEqual(rejoin_mock.call_count, 0)
        self.assertEqual(autocommit_mock.call_count, 1)
        coordinator._rejoin_needed_fut = create_future(loop=self.loop)

        # CASE: Changing subscription should propagete a rebalance
        subscription.unsubscribe()
        subscription.subscribe(set(["topic1"]))
        await asyncio.sleep(0.01, loop=self.loop)
        self.assertFalse(task.done())
        self.assertEqual(coord_mock.call_count, 2)
        self.assertEqual(prepare_mock.call_count, 1)
        self.assertEqual(rejoin_mock.call_count, 1)
        self.assertEqual(autocommit_mock.call_count, 2)

        # CASE: If rejoin fails, we do it again without autocommit
        rejoin_ok = False
        coordinator.request_rejoin()
        await asyncio.sleep(0.01, loop=self.loop)
        self.assertFalse(task.done())
        self.assertEqual(coord_mock.call_count, 3)
        self.assertEqual(prepare_mock.call_count, 2)
        self.assertEqual(rejoin_mock.call_count, 2)
        self.assertEqual(autocommit_mock.call_count, 2)

        # CASE: After we retry we should not call _on_join_prepare again
        rejoin_ok = True
        await subscription.wait_for_assignment()
        self.assertFalse(task.done())
        self.assertEqual(coord_mock.call_count, 4)
        self.assertEqual(prepare_mock.call_count, 2)
        self.assertEqual(rejoin_mock.call_count, 3)
        self.assertEqual(autocommit_mock.call_count, 3)

        # CASE: If pattern subscription present we should update metadata
        # before joining.
        subscription.unsubscribe()
        subscription.subscribe_pattern(re.compile("^topic1&"))
        subscription.subscribe_from_pattern(set(["topic1"]))
        self.assertEqual(metadata_mock.call_count, 0)
        await asyncio.sleep(0.01, loop=self.loop)
        self.assertFalse(task.done())
        self.assertEqual(coord_mock.call_count, 5)
        self.assertEqual(prepare_mock.call_count, 3)
        self.assertEqual(rejoin_mock.call_count, 4)
        self.assertEqual(autocommit_mock.call_count, 4)
        self.assertEqual(metadata_mock.call_count, 1)

        # CASE: on unsubscribe we should stop and wait for new subscription
        subscription.unsubscribe()
        await asyncio.sleep(0.01, loop=self.loop)
        self.assertFalse(task.done())
        self.assertEqual(coord_mock.call_count, 5)
        self.assertEqual(prepare_mock.call_count, 3)
        self.assertEqual(rejoin_mock.call_count, 4)
        self.assertEqual(autocommit_mock.call_count, 4)
        self.assertEqual(metadata_mock.call_count, 1)

        # CASE: on close we should perform finalizer and ignore it's error
        coordinator._maybe_do_last_autocommit = last_commit_mock = mock.Mock()
        last_commit_mock.side_effect = Errors.UnknownError()
        await coordinator.close()
        self.assertTrue(task.done())

        # As we continued from a subscription wait it should fast exit
        self.assertEqual(coord_mock.call_count, 5)
        self.assertEqual(prepare_mock.call_count, 3)
        self.assertEqual(rejoin_mock.call_count, 4)
        self.assertEqual(autocommit_mock.call_count, 4)
        self.assertEqual(metadata_mock.call_count, 1)
        self.assertEqual(last_commit_mock.call_count, 1)

    @run_until_complete
    async def test_no_group_subscribe_during_metadata_update(self):
        # Issue #536. During metadata update we can't assume the subscription
        # did not change. We should handle the case by refreshing meta again.
        client = AIOKafkaClient(
            loop=self.loop, bootstrap_servers=self.hosts)
        await client.bootstrap()
        await self.wait_topic(client, 'topic1')
        await self.wait_topic(client, 'topic2')
        await client.set_topics(('other_topic', ))

        subscription = SubscriptionState(loop=self.loop)
        coordinator = NoGroupCoordinator(
            client, subscription, loop=self.loop)
        subscription.subscribe(topics=set(['topic1']))
        client.set_topics(('topic1', ))
        await asyncio.sleep(0.0001, loop=self.loop)

        # Change subscription before metadata update is received
        subscription.subscribe(topics=set(['topic2']))
        metadata_fut = client.set_topics(('topic2', ))

        try:
            await asyncio.wait_for(
                metadata_fut,
                timeout=0.2
            )
        except asyncio.TimeoutError:
            pass

        self.assertFalse(client._sync_task.done())

        await coordinator.close()
        await client.close()<|MERGE_RESOLUTION|>--- conflicted
+++ resolved
@@ -138,11 +138,7 @@
         _on_join_leader_mock.side_effect = asyncio.coroutine(
             lambda resp: b"123")
 
-<<<<<<< HEAD
-       async def do_rebalance():
-=======
         async def do_rebalance():
->>>>>>> 84e2a981
             rebalance = CoordinatorGroupRebalance(
                 coordinator, coordinator.group_id, coordinator.coordinator_id,
                 subscription.subscription, coordinator._assignors,
@@ -436,14 +432,6 @@
                 Errors.NoError
             ]
             await coordinator.commit_offsets(assignment, offsets)
-<<<<<<< HEAD
-
-            # Make sure coordinator_id is reset properly each retry
-            commit_error = Errors.GroupCoordinatorNotAvailableError
-            with self.assertRaises(Errors.GroupCoordinatorNotAvailableError):
-                await coordinator._do_commit_offsets(assignment, offsets)
-            self.assertEqual(coordinator.coordinator_id, None)
-=======
             commit_error = [
                 Errors.RequestTimedOutError,
                 Errors.NoError
@@ -464,7 +452,6 @@
 
                 # ask coordinator to refresh coordinator_id value
                 await coordinator.ensure_coordinator_known()
->>>>>>> 84e2a981
 
             # Unknown errors are just propagated too
             commit_error = Errors.UnknownError
