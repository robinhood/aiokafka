import asyncio
import pytest
import unittest
import socket
import types
from unittest import mock

from kafka.errors import (
    KafkaError, KafkaConnectionError, RequestTimedOutError,
    NodeNotReadyError, UnrecognizedBrokerVersion
)
from kafka.protocol.metadata import (
    MetadataRequest_v0 as MetadataRequest,
    MetadataResponse_v0 as MetadataResponse)
from kafka.protocol.fetch import FetchRequest_v0

from aiokafka.client import AIOKafkaClient, ConnectionGroup, CoordinationType
from aiokafka.conn import AIOKafkaConnection, CloseReason
from aiokafka.util import ensure_future
from ._testutil import KafkaIntegrationTestCase, run_until_complete


NO_ERROR = 0
UNKNOWN_TOPIC_OR_PARTITION = 3
NO_LEADER = 5
REPLICA_NOT_AVAILABLE = 9
INVALID_TOPIC = 17
UNKNOWN_ERROR = -1
TOPIC_AUTHORIZATION_FAILED = 29


@pytest.mark.usefixtures('setup_test_class')
class TestAIOKafkaClient(unittest.TestCase):

    def test_init_with_list(self):
        client = AIOKafkaClient(
            loop=self.loop, bootstrap_servers=[
                '127.0.0.1:9092', '127.0.0.2:9092', '127.0.0.3:9092'])
        self.assertEqual(
<<<<<<< HEAD
            '<AIOKafkaClient client_id=aiokafka-1.0.3>',
=======
            '<AIOKafkaClient client_id=aiokafka-0.6.1.dev0>',
>>>>>>> 84e2a981
            client.__repr__())
        self.assertEqual(
            sorted([('127.0.0.1', 9092, socket.AF_INET),
                    ('127.0.0.2', 9092, socket.AF_INET),
                    ('127.0.0.3', 9092, socket.AF_INET)]),
            sorted(client.hosts))

        node = client.get_random_node()
        self.assertEqual(node, None)  # unknown cluster metadata

    def test_init_with_csv(self):
        client = AIOKafkaClient(
            loop=self.loop,
            bootstrap_servers='127.0.0.1:9092,127.0.0.2:9092,127.0.0.3:9092')

        self.assertEqual(
            sorted([('127.0.0.1', 9092, socket.AF_INET),
                    ('127.0.0.2', 9092, socket.AF_INET),
                    ('127.0.0.3', 9092, socket.AF_INET)]),
            sorted(client.hosts))

    def test_load_metadata(self):
        brokers = [
            (0, 'broker_1', 4567),
            (1, 'broker_2', 5678)
        ]

        topics = [
            (NO_ERROR, 'topic_1', [
                (NO_ERROR, 0, 1, [1, 2], [1, 2])
            ]),
            (NO_ERROR, 'topic_2', [
                (NO_LEADER, 0, -1, [], []),
                (NO_LEADER, 1, 1, [], []),
            ]),
            (NO_LEADER, 'topic_no_partitions', []),
            (UNKNOWN_TOPIC_OR_PARTITION, 'topic_unknown', []),
            (NO_ERROR, 'topic_3', [
                (NO_ERROR, 0, 0, [0, 1], [0, 1]),
                (NO_ERROR, 1, 1, [1, 0], [1, 0]),
                (NO_ERROR, 2, 0, [0, 1], [0, 1])
            ]),
            (NO_ERROR, 'topic_4', [
                (NO_ERROR, 0, 0, [0, 1], [0, 1]),
                (REPLICA_NOT_AVAILABLE, 1, 1, [1, 0], [1, 0]),
            ]),
            (INVALID_TOPIC, 'topic_5', []),  # Just ignored
            (UNKNOWN_ERROR, 'topic_6', []),  # Just ignored
            (TOPIC_AUTHORIZATION_FAILED, 'topic_auth_error', []),

        ]

        async def send(request_id):
            return MetadataResponse(brokers, topics)

        mocked_conns = {(0, 0): mock.MagicMock()}
        mocked_conns[(0, 0)].send.side_effect = send
        client = AIOKafkaClient(loop=self.loop,
                                bootstrap_servers=['broker_1:4567'])
        task = ensure_future(client._md_synchronizer(), loop=self.loop)
        client._conns = mocked_conns
        client.cluster.update_metadata(MetadataResponse(brokers[:1], []))

        self.loop.run_until_complete(client.force_metadata_update())
        task.cancel()

        md = client.cluster
        c_brokers = md.brokers()
        self.assertEqual(len(c_brokers), 2)
        expected_brokers = [
            (0, 'broker_1', 4567, None),
            (1, 'broker_2', 5678, None)
        ]
        self.assertEqual(sorted(expected_brokers), sorted(list(c_brokers)))
        c_topics = md.topics()
        self.assertEqual(len(c_topics), 4)
        self.assertEqual(md.partitions_for_topic('topic_1'), set([0]))
        self.assertEqual(md.partitions_for_topic('topic_2'), set([0, 1]))
        self.assertEqual(md.partitions_for_topic('topic_3'), set([0, 1, 2]))
        self.assertEqual(md.partitions_for_topic('topic_4'), set([0, 1]))
        self.assertEqual(
            md.available_partitions_for_topic('topic_2'), set([1]))

        mocked_conns[(0, 0)].connected.return_value = False
        is_ready = self.loop.run_until_complete(client.ready(0))
        self.assertEqual(is_ready, False)
        is_ready = self.loop.run_until_complete(client.ready(1))
        self.assertEqual(is_ready, False)
        self.assertEqual(mocked_conns, {})

        with self.assertRaises(NodeNotReadyError):
            self.loop.run_until_complete(client.send(0, None))

        self.assertEqual(md.unauthorized_topics, {'topic_auth_error'})

    @run_until_complete
    async def test_send_timeout_deletes_connection(self):
        correct_response = MetadataResponse([], [])

        async def send_exception(*args, **kwargs):
            raise asyncio.TimeoutError()

        async def send(*args, **kwargs):
            return correct_response

        async def get_conn(self, node_id, *, group=0):
            conn_id = (node_id, group)
            if conn_id in self._conns:
                conn = self._conns[conn_id]
                if not conn.connected():
                    del self._conns[conn_id]
                else:
                    return conn

            conn = mock.MagicMock()
            conn.send.side_effect = send
            self._conns[conn_id] = conn
            return conn

        node_id = 0
        conn = mock.MagicMock()
        conn.send.side_effect = send_exception
        conn.connected.return_value = True
        mocked_conns = {(node_id, 0): conn}
        client = AIOKafkaClient(loop=self.loop,
                                bootstrap_servers=['broker_1:4567'])
        client._conns = mocked_conns
        client._get_conn = types.MethodType(get_conn, client)

        # first send timeouts
        with self.assertRaises(RequestTimedOutError):
            await client.send(0, MetadataRequest([]))

        conn.close.assert_called_once_with(
            reason=CloseReason.CONNECTION_TIMEOUT)
        # this happens because conn was closed
        conn.connected.return_value = False

        # second send gets new connection and obtains result
        response = await client.send(0, MetadataRequest([]))
        self.assertEqual(response, correct_response)
        self.assertNotEqual(conn, client._conns[(node_id, 0)])

    @run_until_complete
    async def test_client_receive_zero_brokers(self):
        brokers = [
            (0, 'broker_1', 4567),
            (1, 'broker_2', 5678)
        ]
        correct_meta = MetadataResponse(brokers, [])
        bad_response = MetadataResponse([], [])

        async def send(*args, **kwargs):
            return bad_response

        client = AIOKafkaClient(loop=self.loop,
                                bootstrap_servers=['broker_1:4567'],
                                api_version="0.10")
        conn = mock.Mock()
        client._conns = [mock.Mock()]
        client._get_conn = mock.Mock()
        client._get_conn.side_effect = asyncio.coroutine(lambda x: conn)
        conn.send = mock.Mock()
        conn.send.side_effect = send
        client.cluster.update_metadata(correct_meta)
        brokers_before = client.cluster.brokers()

        await client._metadata_update(client.cluster, [])
<<<<<<< HEAD
=======

        # There broker list should not be purged
        self.assertNotEqual(client.cluster.brokers(), set([]))
        self.assertEqual(client.cluster.brokers(), brokers_before)

    @run_until_complete
    async def test_client_receive_zero_brokers_timeout_on_send(self):
        brokers = [
            (0, 'broker_1', 4567),
            (1, 'broker_2', 5678)
        ]
        correct_meta = MetadataResponse(brokers, [])

        async def send(*args, **kwargs):
            raise asyncio.TimeoutError()

        client = AIOKafkaClient(loop=self.loop,
                                bootstrap_servers=['broker_1:4567'],
                                api_version="0.10")
        conn = mock.Mock()
        client._conns = [mock.Mock()]
        client._get_conn = mock.Mock()
        client._get_conn.side_effect = asyncio.coroutine(lambda x: conn)
        conn.send = mock.Mock()
        conn.send.side_effect = send
        client.cluster.update_metadata(correct_meta)
        brokers_before = client.cluster.brokers()

        await client._metadata_update(client.cluster, [])
>>>>>>> 84e2a981

        # There broker list should not be purged
        self.assertNotEqual(client.cluster.brokers(), set([]))
        self.assertEqual(client.cluster.brokers(), brokers_before)


class TestKafkaClientIntegration(KafkaIntegrationTestCase):

    @run_until_complete
    async def test_bootstrap(self):
        client = AIOKafkaClient(loop=self.loop,
                                bootstrap_servers='0.42.42.42:444')
<<<<<<< HEAD
        with self.assertRaises(ConnectionError):
=======
        with self.assertRaises(KafkaConnectionError):
>>>>>>> 84e2a981
            await client.bootstrap()

        client = AIOKafkaClient(loop=self.loop, bootstrap_servers=self.hosts)
        await client.bootstrap()
        await self.wait_topic(client, 'test_topic')

        metadata = await client.fetch_all_metadata()
        self.assertTrue('test_topic' in metadata.topics())

        client.set_topics(['t2', 't3'])
        client.set_topics(['t2', 't3'])  # should be ignored
        client.add_topic('t2')  # should be ignored
        # bootstrap again -- no error expected
        await client.bootstrap()
        await client.close()

    @run_until_complete
    async def test_failed_bootstrap(self):
        client = AIOKafkaClient(loop=self.loop, bootstrap_servers=self.hosts)
        with mock.patch.object(AIOKafkaConnection, 'send') as mock_send:
            mock_send.side_effect = KafkaError('some kafka error')
<<<<<<< HEAD
            with self.assertRaises(ConnectionError):
=======
            with self.assertRaises(KafkaConnectionError):
                await client.bootstrap()

    @run_until_complete
    async def test_failed_bootstrap_timeout(self):
        client = AIOKafkaClient(loop=self.loop, bootstrap_servers=self.hosts)
        with mock.patch.object(AIOKafkaConnection, 'send') as mock_send:
            mock_send.side_effect = asyncio.TimeoutError('Timeout error')
            with self.assertRaises(KafkaConnectionError):
>>>>>>> 84e2a981
                await client.bootstrap()

    @run_until_complete
    async def test_send_request(self):
        client = AIOKafkaClient(loop=self.loop, bootstrap_servers=self.hosts)
        await client.bootstrap()
        node_id = client.get_random_node()
        resp = await client.send(node_id, MetadataRequest([]))
        self.assertTrue(isinstance(resp, MetadataResponse))
        await client.close()

    @run_until_complete
    async def test_check_version(self):
        kafka_version = tuple(int(x) for x in self.kafka_version.split("."))

        client = AIOKafkaClient(loop=self.loop, bootstrap_servers=self.hosts)
        await client.bootstrap()
        ver = await client.check_version()
<<<<<<< HEAD
        self.assertEqual(kafka_version[:2], ver[:2])
=======

        expected_version = kafka_version[:2]
        # No significant protocol changed, no way to differencieate
        if expected_version == (2, 2):
            expected_version = (2, 1)
        elif expected_version == (2, 4):
            expected_version = (2, 3)
        self.assertEqual(expected_version, ver[:2])
>>>>>>> 84e2a981
        await self.wait_topic(client, 'some_test_topic')
        ver2 = await client.check_version()
        self.assertEqual(ver, ver2)
        ver2 = await client.check_version(client.get_random_node())
        self.assertEqual(ver, ver2)

        with mock.patch.object(
                AIOKafkaConnection, 'send') as mocked:
            mocked.side_effect = KafkaError('mocked exception')
            with self.assertRaises(UnrecognizedBrokerVersion):
                await client.check_version(client.get_random_node())

        client._get_conn = asyncio.coroutine(lambda _, **kw: None)
<<<<<<< HEAD
        with self.assertRaises(ConnectionError):
=======
        with self.assertRaises(KafkaConnectionError):
>>>>>>> 84e2a981
            await client.check_version()
        await client.close()

    @run_until_complete
    async def test_metadata_synchronizer(self):
        client = AIOKafkaClient(
            loop=self.loop,
            bootstrap_servers=self.hosts,
            api_version="0.9",
            metadata_max_age_ms=10)

        with mock.patch.object(
                AIOKafkaClient, '_metadata_update') as mocked:
            async def dummy(*d, **kw):
                client.cluster.failed_update(None)
            mocked.side_effect = dummy

            await client.bootstrap()
            # wait synchronizer task timeout
            await asyncio.sleep(0.1, loop=self.loop)

            self.assertNotEqual(
                len(client._metadata_update.mock_calls), 0)
        await client.close()

    @run_until_complete
    async def test_metadata_update_fail(self):
        client = AIOKafkaClient(loop=self.loop, bootstrap_servers=self.hosts)
        await client.bootstrap()
        # Make sure the connection is initialize before mock to avoid crashing
        # api_version routine
        await client.force_metadata_update()

        with mock.patch.object(
                AIOKafkaConnection, 'send') as mocked:
            mocked.side_effect = KafkaError('mocked exception')

            updated = await client.force_metadata_update()

            self.assertEqual(updated, False)

            with self.assertRaises(KafkaError):
                await client.fetch_all_metadata()
        await client.close()

    @run_until_complete
    async def test_force_metadata_update_multiple_times(self):
        client = AIOKafkaClient(
            loop=self.loop,
            bootstrap_servers=self.hosts,
            metadata_max_age_ms=10000)
        await client.bootstrap()
        self.add_cleanup(client.close)

        orig = client._metadata_update
        with mock.patch.object(client, '_metadata_update') as mocked:
            async def new(*args, **kw):
                await asyncio.sleep(0.2, loop=self.loop)
                return (await orig(*args, **kw))
            mocked.side_effect = new

            client.force_metadata_update()
            await asyncio.sleep(0.01, loop=self.loop)
            self.assertEqual(
                len(client._metadata_update.mock_calls), 1)
            client.force_metadata_update()
            await asyncio.sleep(0.01, loop=self.loop)
            self.assertEqual(
                len(client._metadata_update.mock_calls), 1)
            client.force_metadata_update()
            await asyncio.sleep(0.5, loop=self.loop)
            self.assertEqual(
                len(client._metadata_update.mock_calls), 1)

    @run_until_complete
    async def test_set_topics_trigger_metadata_update(self):
        client = AIOKafkaClient(
            loop=self.loop,
            bootstrap_servers=self.hosts,
            metadata_max_age_ms=10000)
        await client.bootstrap()
        self.add_cleanup(client.close)

        orig = client._metadata_update
        with mock.patch.object(client, '_metadata_update') as mocked:
            async def new(*args, **kw):
                await asyncio.sleep(0.01, loop=self.loop)
                return (await orig(*args, **kw))
            mocked.side_effect = new

            await client.set_topics(["topic1"])
            self.assertEqual(
                len(client._metadata_update.mock_calls), 1)
            # Same topics list should not trigger update
            await client.set_topics(["topic1"])
            self.assertEqual(
                len(client._metadata_update.mock_calls), 1)

            await client.set_topics(["topic1", "topic2"])
            self.assertEqual(
                len(client._metadata_update.mock_calls), 2)
            # Less topics should not update too
            await client.set_topics(["topic2"])
            self.assertEqual(
                len(client._metadata_update.mock_calls), 2)

<<<<<<< HEAD
            # Setting [] should force update as it meens all topics
=======
            # Setting [] should force update as it means all topics
>>>>>>> 84e2a981
            await client.set_topics([])
            self.assertEqual(
                len(client._metadata_update.mock_calls), 3)

            # Changing topics during refresh should trigger 2 refreshes
            client.set_topics(["topic3"])
            await asyncio.sleep(0.001, loop=self.loop)
            self.assertEqual(
                len(client._metadata_update.mock_calls), 4)
            await client.set_topics(["topic3", "topics4"])
            self.assertEqual(
                len(client._metadata_update.mock_calls), 5)

    @run_until_complete
    async def test_metadata_updated_on_socket_disconnect(self):
        # Related to issue 176. A disconnect means that either we lost
        # connection to the node, or we have a node failure. In both cases
        # there's a high probability that Leader distribution will also change.
        client = AIOKafkaClient(
            loop=self.loop,
            bootstrap_servers=self.hosts,
            metadata_max_age_ms=10000)
        await client.bootstrap()
        self.add_cleanup(client.close)

        # Init a clonnection
        node_id = client.get_random_node()
        assert node_id is not None
        req = MetadataRequest([])
        await client.send(node_id, req)

        # No metadata update pending atm
        self.assertFalse(client._md_update_waiter.done())

        # Connection disconnect should trigger an update
        conn = await client._get_conn(node_id)
        conn.close(reason=CloseReason.CONNECTION_BROKEN)
        self.assertTrue(client._md_update_waiter.done())

    @run_until_complete
    async def test_no_concurrent_send_on_connection(self):
        client = AIOKafkaClient(
            loop=self.loop,
            bootstrap_servers=self.hosts,
            metadata_max_age_ms=10000)
        await client.bootstrap()
        self.add_cleanup(client.close)

        await self.wait_topic(client, self.topic)

        node_id = client.get_random_node()
        wait_request = FetchRequest_v0(
            -1,  # replica_id
            500,  # max_wait_ms
            1024 * 1024,  # min_bytes
            [(self.topic, [(0, 0, 1024)]
              )])
        vanila_request = MetadataRequest([])

        send_time = self.loop.time()
        long_task = self.loop.create_task(
            client.send(node_id, wait_request)
        )
        await asyncio.sleep(0.0001, loop=self.loop)
        self.assertFalse(long_task.done())

        await client.send(node_id, vanila_request)
        resp_time = self.loop.time()
        fetch_resp = await long_task
        # Check error code like resp->topics[0]->partitions[0]->error_code
        self.assertEqual(fetch_resp.topics[0][1][0][1], 0)

        # Check that vanila request actually executed after wait request
        self.assertGreaterEqual(resp_time - send_time, 0.5)

    @run_until_complete
    async def test_different_connections_in_conn_groups(self):
        client = AIOKafkaClient(
            loop=self.loop,
            bootstrap_servers=self.hosts,
            metadata_max_age_ms=10000)
        await client.bootstrap()
        self.add_cleanup(client.close)

        node_id = client.get_random_node()
        broker = client.cluster.broker_metadata(node_id)
        client.cluster.add_coordinator(
            node_id, broker.host, broker.port, rack=None,
            purpose=(CoordinationType.GROUP, ""))

        conn1 = await client._get_conn(node_id)
        conn2 = await client._get_conn(
            node_id, group=ConnectionGroup.COORDINATION)

        self.assertTrue(conn1 is not conn2)
        self.assertEqual((conn1.host, conn1.port), (conn2.host, conn2.port))

    @run_until_complete
    async def test_concurrent_send_on_different_connection_groups(self):
        client = AIOKafkaClient(
            loop=self.loop,
            bootstrap_servers=self.hosts,
            metadata_max_age_ms=10000)
        await client.bootstrap()
        self.add_cleanup(client.close)

        await self.wait_topic(client, self.topic)

        node_id = client.get_random_node()
        broker = client.cluster.broker_metadata(node_id)
        client.cluster.add_coordinator(
            node_id, broker.host, broker.port, rack=None,
            purpose=(CoordinationType.GROUP, ""))

        wait_request = FetchRequest_v0(
            -1,  # replica_id
            500,  # max_wait_ms
            1024 * 1024,  # min_bytes
            [(self.topic, [(0, 0, 1024)]
              )])
        vanila_request = MetadataRequest([])

        send_time = self.loop.time()
        long_task = self.loop.create_task(
            client.send(node_id, wait_request)
        )
        await asyncio.sleep(0.0001, loop=self.loop)
        self.assertFalse(long_task.done())

        await client.send(
            node_id, vanila_request, group=ConnectionGroup.COORDINATION)
        resp_time = self.loop.time()
        self.assertFalse(long_task.done())

        fetch_resp = await long_task
        # Check error code like resp->topics[0]->partitions[0]->error_code
        self.assertEqual(fetch_resp.topics[0][1][0][1], 0)

        # Check that vanila request actually executed after wait request
        self.assertLess(resp_time - send_time, 0.5)<|MERGE_RESOLUTION|>--- conflicted
+++ resolved
@@ -37,11 +37,7 @@
             loop=self.loop, bootstrap_servers=[
                 '127.0.0.1:9092', '127.0.0.2:9092', '127.0.0.3:9092'])
         self.assertEqual(
-<<<<<<< HEAD
             '<AIOKafkaClient client_id=aiokafka-1.0.3>',
-=======
-            '<AIOKafkaClient client_id=aiokafka-0.6.1.dev0>',
->>>>>>> 84e2a981
             client.__repr__())
         self.assertEqual(
             sorted([('127.0.0.1', 9092, socket.AF_INET),
@@ -210,8 +206,6 @@
         brokers_before = client.cluster.brokers()
 
         await client._metadata_update(client.cluster, [])
-<<<<<<< HEAD
-=======
 
         # There broker list should not be purged
         self.assertNotEqual(client.cluster.brokers(), set([]))
@@ -241,7 +235,6 @@
         brokers_before = client.cluster.brokers()
 
         await client._metadata_update(client.cluster, [])
->>>>>>> 84e2a981
 
         # There broker list should not be purged
         self.assertNotEqual(client.cluster.brokers(), set([]))
@@ -254,11 +247,7 @@
     async def test_bootstrap(self):
         client = AIOKafkaClient(loop=self.loop,
                                 bootstrap_servers='0.42.42.42:444')
-<<<<<<< HEAD
-        with self.assertRaises(ConnectionError):
-=======
         with self.assertRaises(KafkaConnectionError):
->>>>>>> 84e2a981
             await client.bootstrap()
 
         client = AIOKafkaClient(loop=self.loop, bootstrap_servers=self.hosts)
@@ -280,9 +269,6 @@
         client = AIOKafkaClient(loop=self.loop, bootstrap_servers=self.hosts)
         with mock.patch.object(AIOKafkaConnection, 'send') as mock_send:
             mock_send.side_effect = KafkaError('some kafka error')
-<<<<<<< HEAD
-            with self.assertRaises(ConnectionError):
-=======
             with self.assertRaises(KafkaConnectionError):
                 await client.bootstrap()
 
@@ -292,7 +278,6 @@
         with mock.patch.object(AIOKafkaConnection, 'send') as mock_send:
             mock_send.side_effect = asyncio.TimeoutError('Timeout error')
             with self.assertRaises(KafkaConnectionError):
->>>>>>> 84e2a981
                 await client.bootstrap()
 
     @run_until_complete
@@ -311,9 +296,6 @@
         client = AIOKafkaClient(loop=self.loop, bootstrap_servers=self.hosts)
         await client.bootstrap()
         ver = await client.check_version()
-<<<<<<< HEAD
-        self.assertEqual(kafka_version[:2], ver[:2])
-=======
 
         expected_version = kafka_version[:2]
         # No significant protocol changed, no way to differencieate
@@ -322,7 +304,6 @@
         elif expected_version == (2, 4):
             expected_version = (2, 3)
         self.assertEqual(expected_version, ver[:2])
->>>>>>> 84e2a981
         await self.wait_topic(client, 'some_test_topic')
         ver2 = await client.check_version()
         self.assertEqual(ver, ver2)
@@ -336,11 +317,7 @@
                 await client.check_version(client.get_random_node())
 
         client._get_conn = asyncio.coroutine(lambda _, **kw: None)
-<<<<<<< HEAD
-        with self.assertRaises(ConnectionError):
-=======
         with self.assertRaises(KafkaConnectionError):
->>>>>>> 84e2a981
             await client.check_version()
         await client.close()
 
@@ -447,11 +424,7 @@
             self.assertEqual(
                 len(client._metadata_update.mock_calls), 2)
 
-<<<<<<< HEAD
-            # Setting [] should force update as it meens all topics
-=======
             # Setting [] should force update as it means all topics
->>>>>>> 84e2a981
             await client.set_topics([])
             self.assertEqual(
                 len(client._metadata_update.mock_calls), 3)
