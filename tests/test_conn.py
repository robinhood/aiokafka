--- conflicted
+++ resolved
@@ -88,22 +88,13 @@
         request = MetadataRequest([])
         await conn.send(request)
         await asyncio.sleep(0.15, loop=self.loop)
-<<<<<<< HEAD
-        # Check if we're stil connected after 250ms, as we were not idle
-=======
         # Check if we're still connected after 250ms, as we were not idle
->>>>>>> 84e2a981
         self.assertEqual(conn.connected(), True)
 
         # It shouldn't break if we have a long running call either
         readexactly = conn._reader.readexactly
         with mock.patch.object(conn._reader, 'readexactly') as mocked:
-<<<<<<< HEAD
-            @asyncio.coroutine
-            def long_read(n):
-=======
             async def long_read(n):
->>>>>>> 84e2a981
                 await asyncio.sleep(0.2, loop=self.loop)
                 return (await readexactly(n))
             mocked.side_effect = long_read
@@ -145,21 +136,13 @@
         host, port = self.kafka_host, self.kafka_port
         conn = AIOKafkaConnection(host=host, port=port, loop=self.loop)
         request = MetadataRequest([])
-<<<<<<< HEAD
-        with self.assertRaises(ConnectionError):
-=======
         with self.assertRaises(KafkaConnectionError):
->>>>>>> 84e2a981
             await conn.send(request)
 
         conn._writer = mock.MagicMock()
         conn._writer.write.side_effect = OSError('mocked writer is closed')
 
-<<<<<<< HEAD
-        with self.assertRaises(ConnectionError):
-=======
         with self.assertRaises(KafkaConnectionError):
->>>>>>> 84e2a981
             await conn.send(request)
 
     @run_until_complete
@@ -246,11 +229,7 @@
         # invoke reader task
         conn._read_task = conn._create_reader_task()
 
-<<<<<<< HEAD
-        with self.assertRaises(ConnectionError):
-=======
         with self.assertRaises(KafkaConnectionError):
->>>>>>> 84e2a981
             await conn.send(request)
         self.assertEqual(conn.connected(), False)
 
